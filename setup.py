#!/usr/bin/env python3
# -*- Mode: python; tab-width: 4; indent-tabs-mode:nil; coding:utf-8 -*-
#
# Copyright (c) 2020 Authors and contributors
# (see the file AUTHORS for the full list of names)
#
# Released under the GNU Public Licence, v2 or any higher version
# SPDX-License-Identifier: GPL-2.0-or-later

from __future__ import print_function
from setuptools import setup, Extension, find_packages
from distutils.ccompiler import new_compiler
from distutils.sysconfig import customize_compiler
import os
import sys
import shutil
import tempfile

<<<<<<< HEAD
VERSION = "0.2"  # NOTE: keep in sync with __version__ in maicos.__init__.py
=======
VERSION = "0.3-dev"  # NOTE: keep in sync with __version__ in maicos.__init__.py
>>>>>>> 873d7b49
is_release = 'dev' not in VERSION

# Handle cython modules
try:
    # cython has to be >=0.16 <0.28 to support cython.parallel
    from Cython.Build import cythonize
except ImportError:
    if not is_release:
        print("*** package: Cython not found ***")
        print("MAICoS requires cython for development builds")
        sys.exit(1)


def get_numpy_include():
    # From MDAnalysis setup.py
    # Obtain the numpy include directory. This logic works across numpy
    # versions.
    # setuptools forgets to unset numpy's setup flag and we get a crippled
    # version of it unless we do it ourselves.
    try:
        # Python 3 renamed the ``__builin__`` module into ``builtins``.
        # Here we import the python 2 or the python 3 version of the module
        # with the python 3 name. This could be done with ``six`` but that
        # module may not be installed at that point.
        import builtins
    except ImportError:
        import __builtin__ as builtins
    builtins.__NUMPY_SETUP__ = False
    try:
        import numpy as np
    except ImportError:
        print('*** package "numpy" not found ***')
        print('MAICoS requires a version of NumPy (>=1.13.3), even for setup.')
        print('Please get it from http://numpy.scipy.org/ or install it through '
              'your package manager.')
        sys.exit(-1)
    return np.get_include()


def hasfunction(cc, funcname, include=None, extra_postargs=None):
    # From MDAnalysis setup.py
    tmpdir = tempfile.mkdtemp(prefix='hasfunction-')
    devnull = oldstderr = None
    try:
        try:
            fname = os.path.join(tmpdir, 'funcname.c')
            with open(fname, 'w') as f:
                if include is not None:
                    f.write('#include {0!s}\n'.format(include))
                f.write('int main(void) {\n')
                f.write('    {0!s};\n'.format(funcname))
                f.write('}\n')
            # Redirect stderr to /dev/null to hide any error messages
            # from the compiler.
            # This will have to be changed if we ever have to check
            # for a function on Windows.
            devnull = open('/dev/null', 'w')
            oldstderr = os.dup(sys.stderr.fileno())
            os.dup2(devnull.fileno(), sys.stderr.fileno())
            objects = cc.compile([fname],
                                 output_dir=tmpdir,
                                 extra_postargs=extra_postargs)
            cc.link_executable(objects, os.path.join(tmpdir, "a.out"))
        except Exception:
            return False
        return True
    finally:
        if oldstderr is not None:
            os.dup2(oldstderr, sys.stderr.fileno())
        if devnull is not None:
            devnull.close()
        shutil.rmtree(tmpdir)


def detect_openmp():
    # From MDAnalysis setup.py
    """Does this compiler support OpenMP parallelization?"""
    print("Attempting to autodetect OpenMP support... ", end="")
    compiler = new_compiler()
    customize_compiler(compiler)
    compiler.add_library('gomp')
    include = '<omp.h>'
    extra_postargs = ['-fopenmp']
    hasopenmp = hasfunction(compiler,
                            'omp_get_num_threads()',
                            include=include,
                            extra_postargs=extra_postargs)
    if hasopenmp:
        print("Compiler supports OpenMP")
    else:
        print("Did not detect OpenMP support.")
    return hasopenmp


if __name__ == "__main__":

    # Windows automatically handles math library linking
    # and will not build if we try to specify one
    if os.name == 'nt':
        mathlib = []
    else:
        mathlib = ['m']

    has_openmp = detect_openmp()
    use_cython = not is_release or bool(os.getenv('USE_CYTHON'))
    source_suffix = '.pyx' if use_cython else '.c'

    pre_exts = [Extension("maicos.lib.sfactor", ["maicos/lib/sfactor" + source_suffix],
                          include_dirs=[get_numpy_include()],
                          extra_compile_args=[
                              '-std=c99', '-ffast-math', '-O3', '-funroll-loops'
                          ] + has_openmp * ['-fopenmp'],
                          extra_link_args=has_openmp * ['-fopenmp'],
                          libraries=mathlib)
                ]

    if use_cython:
        extensions = cythonize(pre_exts)
    else:
        extensions = pre_exts
        # Let's check early for missing .c files
        for ext in extensions:
            for source in ext.sources:
                if not (os.path.isfile(source) and
                        os.access(source, os.R_OK)):
                    raise IOError("Source file '{}' not found. This might be "
                                  "caused by a missing Cython install, or a "
                                  "failed/disabled Cython build.".format(source))

    with open("README.md") as summary:
        LONG_DESCRIPTION = summary.read()

    setup(name='maicos',
          packages=find_packages(),
          version=VERSION,
          license='GPL 3',
          description='Analyse molecular dynamics simulations of '
          'interfacial and confined systems.',
          author="Philip Loche et. al.",
          author_email="ploche@physik.fu-berlin.de",
          long_description=LONG_DESCRIPTION,
          long_description_content_type='text/markdown',
          maintainer="Philip Loche",
          maintainer_email="ploche@physik.fu-berlin.de",
          include_package_data=True,
          ext_modules=extensions,
          python_requires='>=3.6, <3.9',
          setup_requires=[
              'numpy>=1.13.3,<1.20',
          ],
          install_requires=[
              'numpy>=1.13.3,<1.20',
              'MDAnalysis>=1.0.1',
              'matplotlib>=2.0.0',
              'scipy>=1.0.0',
              'threadpoolctl>=1.1.0',
          ],
  
          entry_points={
              'console_scripts': ['maicos = maicos.__main__:entry_point'],
          },
          keywords=[
              'Science',
              'Molecular Dynamics',
              'Confined Systems',
              'MDAnalysis',
            ],
          project_urls={
                'Source Code': 'https://gitlab.com/netzlab/maicos',
            },
          classifiers=[
              'Development Status :: 4 - Beta',
              'Environment :: Console',
              'Intended Audience :: Science/Research',
              'License :: OSI Approved :: GNU General Public License v3 (GPLv3)',
              'Operating System :: POSIX',
              'Operating System :: MacOS :: MacOS X',
              'Operating System :: Microsoft :: Windows ',
              'Programming Language :: Python',
              'Programming Language :: Python :: 3',
              'Programming Language :: Python :: 3.6',
              'Programming Language :: Python :: 3.7',
              'Programming Language :: Python :: 3.8',
              'Programming Language :: C',
              'Topic :: Scientific/Engineering',
              'Topic :: Scientific/Engineering :: Bio-Informatics',
              'Topic :: Scientific/Engineering :: Chemistry',
              'Topic :: Scientific/Engineering :: Physics',
              'Topic :: Software Development :: Libraries :: Python Modules',
              'Topic :: System :: Shells',
          ],
          zip_safe=False)<|MERGE_RESOLUTION|>--- conflicted
+++ resolved
@@ -16,11 +16,7 @@
 import shutil
 import tempfile
 
-<<<<<<< HEAD
-VERSION = "0.2"  # NOTE: keep in sync with __version__ in maicos.__init__.py
-=======
-VERSION = "0.3-dev"  # NOTE: keep in sync with __version__ in maicos.__init__.py
->>>>>>> 873d7b49
+VERSION = "0.3"  # NOTE: keep in sync with __version__ in maicos.__init__.py
 is_release = 'dev' not in VERSION
 
 # Handle cython modules
