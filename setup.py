--- conflicted
+++ resolved
@@ -16,7 +16,7 @@
 import shutil
 import tempfile
 
-VERSION = "0.2-dev"  # NOTE: keep in sync with __version__ in maicos.__init__.py
+VERSION = "0.2"  # NOTE: keep in sync with __version__ in maicos.__init__.py
 is_release = 'dev' not in VERSION
 
 # Handle cython modules
@@ -111,11 +111,6 @@
     return hasopenmp
 
 
-<<<<<<< HEAD
-VERSION = "0.2"  # NOTE: keep in sync with __version__ in maicos.__init__.py
-
-=======
->>>>>>> 4c9f04ff
 if __name__ == "__main__":
 
     # Windows automatically handles math library linking
