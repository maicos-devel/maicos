#!/usr/bin/env python
#
# Copyright (c) 2025 Authors and contributors
# (see the AUTHORS.rst file for the full list of names)
#
# Released under the GNU Public Licence, v3 or any higher version
# SPDX-License-Identifier: GPL-3.0-or-later
"""Small helper and utilities functions that don't fit anywhere else."""

import functools
import inspect
import logging
import re
import sys
import warnings
from collections.abc import Callable
from pathlib import Path
from typing import Protocol

import MDAnalysis as mda
import numpy as np
from scipy.signal import find_peaks

from maicos.lib.math import correlation_time

DOC_REGEX_PATTERN = re.compile(r"\$\{([^\}]+)\}")

DOC_DICT = dict(
    #####################
    # DESCRIPTION SECTION
    #####################
    SAVE_METHOD_DESCRIPTION="Save results of analysis to file specified by ``output``.",
    DENSITY_DESCRIPTION_1=r"""Calculations are carried out for
 ``mass`` :math:`(\rm u \cdot Å^{-3})`, ``number`` :math:`(\rm Å^{-3})`, partial
 ``charge`` :math:`(\rm e \cdot Å^{-3})` or electron :math:`(\rm e \cdot Å^{-3})`
 density profiles """,
    DENSITY_DESCRIPTION_2="""Cell dimensions are allowed to fluctuate in time.

For grouping with respect to ``molecules``, ``residues`` etc., the corresponding
centers (i.e., center of mass), taking into account periodic boundary conditions,
are calculated. For these calculations molecules will be unwrapped/made whole.
Trajectories containing already whole molecules can be run with ``unwrap=False`` to
gain a speedup. For grouping with respect to atoms, the ``unwrap`` option is always
ignored.""",
    PLANAR_DESCRIPTION="""along certain cartesian axes ``[x, y, z]`` of the simulation
cell.""",
    CYLINDRICAL_DESCRIPTION="""along the radial axis in a cylindrical coordinate system,
with principal axis along ``[x, y, z]`` axes of the simulation cell. The origin of the
coordinate system defaults to the box center, but can be set to dynamically follow the
center of mass of a reference group via ``refgroup``""",
    SPHERICAL_DESCRIPTION="""along radial axis in spherical coordinate system. The
origin of the coordinate system defaults to the box center, but can be set to
dynamically follow the center of mass of a reference group via `refgroup`.""",
    DENSITY_PLANAR_DESCRIPTION=r"""${DENSITY_DESCRIPTION_1}
${PLANAR_DESCRIPTION}
${DENSITY_DESCRIPTION_2}""",
    DENSITY_CYLINDER_DESCRIPTION=r"""${DENSITY_DESCRIPTION_1}
${CYLINDRICAL_DESCRIPTION}
${DENSITY_DESCRIPTION_2}""",
    DENSITY_SPHERE_DESCRIPTION=r"""${DENSITY_DESCRIPTION_1}
${SPHERICAL_DESCRIPTION}
${DENSITY_DESCRIPTION_2}""",
    DIPORDER_DESCRIPTION=r"""Calculations include the projected dipole density
:math:`P_0⋅ρ(z)⋅\cos(θ[z])`, the dipole orientation :math:`\cos(θ[z])`, the squared
dipole orientation :math:`\cos²(Θ[z])` and the number density :math:`ρ(z)`.""",
    CORRELATION_INFO=r"""For further information on the correlation analysis please
refer to :class:`AnalysisBase <maicos.core.base.AnalysisBase>` or the
:ref:`general-design` section.""",
    CORRELATION_INFO_PLANAR=r"""For the correlation analysis the central bin
(:math:`N / 2`) of the 0th's group profile is used. ${CORRELATION_INFO}""",
    CORRELATION_INFO_RADIAL="""For the correlation analysis the 0th bin of the 0th's
group profile is used. ${CORRELATION_INFO}""",
    RUN_METHOD_DESCRIPTION="""Iterate over the trajectory.

Parameters
----------
start : int
    start frame of analysis
stop : int
    stop frame of analysis
step : int
    number of frames to skip between each analysed frame
frames : array_like
    array of integers or booleans to slice trajectory; ``frames`` can only be
    used *instead* of ``start``, ``stop``, and ``step``. Setting *both*
    ``frames`` and at least one of ``start``, ``stop``, ``step`` to a
    non-default value will raise a :exc:`ValueError`.
verbose : bool
    Turn on verbosity
progressbar_kwargs : dict
    ProgressBar keywords with custom parameters regarding progress bar position,
    etc; see :class:`MDAnalysis.lib.log.ProgressBar` for full list.

Returns
-------
self : object
    analysis object
""",
    ##########################
    # SINGLE PARAMETER SECTION
    ##########################
    ATOMGROUP_PARAMETER="""atomgroup : MDAnalysis.core.groups.AtomGroup
    A :class:`~MDAnalysis.core.groups.AtomGroup` for which the calculations are
    performed.""",
    WRAP_COMPOUND_PARAMETER="""wrap_compound : str
    The group which will be kept together through the wrap processes. Allowed values
<<<<<<< HEAD
    are: ``"atoms"``, ``"group"``, ``"residues"``, ``"segments"``, ``"molecules"``, or
    ``"fragments"``.""",
    DENS_PARAMETER="""dens : {``"mass"``, ``"number"``, ``"charge"``}
=======
    are: ``"atoms"``, ``"group"``, ``"residues"``,
``"segments"``, ``"molecules"``, or ``"fragments"``.""",
    DENS_PARAMETER="""dens : {``"mass"``, ``"number"``, ``"charge"``, ``"electron"``}
>>>>>>> 225c8113
    density type to be calculated.""",
    TEMPERATURE_PARAMETER="""temperature : float
    Reference temperature (K)""",
    BIN_WIDTH_PARAMETER="""bin_width : float
    Width of the bins (in Å).""",
    DIM_PARAMETER="""dim : {0, 1, 2}
    Dimension for binning (``x=0``, ``y=1``, ``z=1``).""",
    VDIM_PARAMETER="""vdim : {0, 1, 2}
    Dimension for velocity binning (``x=0``, ``y=1``, ``z=1``).""",
    PDIM_PLANAR_PARAMETER="""pdim : {0, 1, 2}
    direction of the projection""",
    PDIM_RADIAL_PARAMETER="""pdim : {``"r"``, ``"z"``}
    direction of the projection""",
    FLUX_PARAMETER=r"""flux : bool
    Calculate the flux (:math:`[Å^2/\mathrm{ps}]`) instead of the velocity.""",
    GROUPING_PARAMETER="""grouping : {``"atoms"``, ``"residues"``, ``"segments"``, ``"molecules"``, ``"fragments"``}
    Atom grouping for the calculations.

    The possible grouping options are the atom positions (in the case where
    ``grouping="atoms"``) or the center of mass of the specified grouping unit (in the
    case where ``grouping="residues"``, ``"segments"``, ``"molecules"`` or
    ``"fragments"``).""",  # noqa: E501
    OUTPUT_PARAMETER="""output : str
    Output filename.""",
    OUTPUT_PREFIX_PARAMETER="""output_prefix : str
    Prefix for output files.""",
    SYM_PARAMETER="""sym : bool
    Symmetrize the profile. Only works in combination with ``refgroup``.""",
    BIN_METHOD_PARAMETER="""bin_method : {``"com"``, ``"cog"``, ``"coc"``}
    Method for the position binning.

    The possible options are center of mass (``"com"``), center of geometry (``"cog"``),
    and center of charge (``"coc"``).""",
    ORDER_PARAMETER_PARAMETER="""order_parameter : {``"P0"``, ``"cos_theta"``, ``"cos_2_theta"``}
    Order parameter to be calculated:
        - ``"P0"``: total dipole moment projected on an axis
        - ``"cos_theta"``: cosine of the dipole moment with an axis
        - ``"cos_2_theta"``: squred cosine with an axis.""",  # noqa: E501
    ###################################
    # MULTI/COMBINES PARAMETERS SECTION
    ###################################
    BASE_CLASS_PARAMETERS="""unwrap : bool
    When :obj:`True`, molecules that are broken due to the periodic boundary conditions
    are made whole.

    If the input contains molecules that are already whole, speed up the calculation by
    disabling unwrap. To do so, use the flag ``-no-unwrap`` when using MAICoS from the
    command line, or use ``unwrap=False`` when using MAICoS from the Python interpreter.

    Note: Molecules containing virtual sites (e.g. TIP4P water models) are not currently
    supported in MDAnalysis. In this case, you need to provide unwrapped trajectory
    files directly, and disable unwrap. Trajectories can be unwrapped, for example,
    using the ``trjconv`` command of GROMACS.
pack : bool
    When :obj:`True`, molecules are put back into the unit cell. This is required
    because MAICoS only takes into account molecules that are inside the unit cell.

    If the input contains molecules that are already packed, speed up the calculation by
    disabling packing with ``pack=False``.
refgroup : MDAnalysis.core.groups.AtomGroup
    Reference :class:`~MDAnalysis.core.groups.AtomGroup` used for the calculation. If
    ``refgroup`` is provided, the calculation is performed relative to the center of
    mass of the AtomGroup. If ``refgroup`` is :obj:`None` the calculations are performed
    with respect to the center of the (changing) box.
jitter : float
    Magnitude of the random noise to add to the atomic positions.

    A jitter can be used to stabilize the aliasing effects sometimes appearing when
    histogramming data. The jitter value should be about the precision of the
    trajectory. In that case, using jitter will not alter the results of the histogram.
    If ``jitter = 0.0`` (default), the original atomic positions are kept unchanged.

    You can estimate the precision of the positions in your trajectory with
    :func:`maicos.lib.util.trajectory_precision`. Note that if the precision is not the
    same for all frames, the smallest precision should be used.
concfreq : int
    When concfreq (for conclude frequency) is larger than ``0``, the conclude function
    is called and the output files are written every ``concfreq`` frames.""",
    PROFILE_CLASS_PARAMETERS_PRIVATE="""weighting_function : callable
    The function calculating the array weights for the histogram analysis. It must take
    an :py:class:`AtomGroup<MDAnalysis.AtomGroup>` as first argument and a grouping
    (``"atoms"``, ``"residues"``, ``"segments"``, ``"molecules"``, ``"fragments"``) as
    second. Additional parameters can be given as ``weighting_function_kwargs``. The
    function must return a numpy.ndarray with the same length as the number of group
    members.
weighting_function_kwargs : dict
    Additional keyword arguments for ``weighting_function``
normalization : {``"none"``, ``"number"``, ``"volume"``}
    The normalization of the profile performed in every frame. If :obj:`None`, no
    normalization is performed. If `number`, the histogram is divided by the number of
    occurences in each bin. If `volume`, the profile is divided by the volume of each
    bin.""",
    Q_SPACE_PARAMETERS="""qmin : float
    Starting q (1/Å)
qmax : float
    Ending q (1/Å)
dq : float
    bin_width (1/Å)""",
    PLANAR_CLASS_PARAMETERS="""${BASE_CLASS_PARAMETERS}
${DIM_PARAMETER}
zmin : float
    Minimal coordinate for evaluation (in Å) with respect to the center of mass of the
    refgroup.

    If ``zmin=None``, all coordinates down to the lower cell boundary are taken into
    account.
zmax : float
    Maximal coordinate for evaluation (in Å) with respect to the center of mass of the
    refgroup.

    If ``zmax = None``, all coordinates up to the upper cell boundary are taken into
    account.
${BIN_WIDTH_PARAMETER}""",
    RADIAL_CLASS_PARAMETERS="""rmin : float
    Minimal radial coordinate relative to the center of mass of the refgroup for
    evaluation (in Å).
rmax : float
    Maximal radial coordinate relative to the center of mass of the refgroup for
    evaluation (in Å).

    If ``rmax=None``, the box extension is taken.""",
    PDF_PARAMETERS="""g1 : MDAnalysis.core.groups.AtomGroup
    First AtomGroup.
g2 : MDAnalysis.core.groups.AtomGroup
    Second AtomGroup.""",
    PROFILE_CLASS_PARAMETERS="""${GROUPING_PARAMETER}
${BIN_METHOD_PARAMETER}
${OUTPUT_PARAMETER}""",
    CYLINDER_CLASS_PARAMETERS="""${PLANAR_CLASS_PARAMETERS}
${RADIAL_CLASS_PARAMETERS}""",
    SPHERE_CLASS_PARAMETERS="""${BASE_CLASS_PARAMETERS}
${RADIAL_CLASS_PARAMETERS}
${BIN_WIDTH_PARAMETER}""",
    PROFILE_PLANAR_CLASS_PARAMETERS="""${ATOMGROUP_PARAMETER}
${PLANAR_CLASS_PARAMETERS}
${SYM_PARAMETER}
${PROFILE_CLASS_PARAMETERS}""",
    PROFILE_CYLINDER_CLASS_PARAMETERS="""${ATOMGROUP_PARAMETER}
${CYLINDER_CLASS_PARAMETERS}
${PROFILE_CLASS_PARAMETERS}""",
    PROFILE_SPHERE_CLASS_PARAMETERS="""${ATOMGROUP_PARAMETER}
${SPHERE_CLASS_PARAMETERS}
${PROFILE_CLASS_PARAMETERS}""",
    ###################
    # ATTRIBUTE SECTION
    ###################
    PLANAR_CLASS_ATTRIBUTES="""results.bin_pos : numpy.ndarray
    Bin positions (in Å) ranging from ``zmin`` to ``zmax``.""",
    RADIAL_CLASS_ATTRIBUTES="""results.bin_pos : numpy.ndarray
    Bin positions (in Å) ranging from ``rmin`` to ``rmax``.""",
    PROFILE_CLASS_ATTRIBUTES="""results.profile : numpy.ndarray
    Calculated profile.
results.dprofile : numpy.ndarray
    Estimated profile's uncertainity.""",
    CYLINDER_CLASS_ATTRIBUTES="${RADIAL_CLASS_ATTRIBUTES}",
    SPHERE_CLASS_ATTRIBUTES="${RADIAL_CLASS_ATTRIBUTES}",
    PROFILE_PLANAR_CLASS_ATTRIBUTES="""${PLANAR_CLASS_ATTRIBUTES}
${PROFILE_CLASS_ATTRIBUTES}""",
    PROFILE_CYLINDER_CLASS_ATTRIBUTES="""${RADIAL_CLASS_ATTRIBUTES}
${PROFILE_CLASS_ATTRIBUTES}""",
    PROFILE_SPHERE_CLASS_ATTRIBUTES="""${RADIAL_CLASS_ATTRIBUTES}
${PROFILE_CLASS_ATTRIBUTES}""",
)
"""Dictionary containing the keys and the actual docstring used by :func:`maicos.lib.util.render_docs`.

    :meta hide-value:
"""  # noqa: E501


def _render_docs(func: Callable, doc_dict: dict = DOC_DICT) -> Callable:
    if func.__doc__ is not None:
        while True:
            keys = DOC_REGEX_PATTERN.findall(func.__doc__)
            if not keys:
                break  # Exit the loop if no more patterns are found
            for key in keys:
                func.__doc__ = func.__doc__.replace(f"${{{key}}}", doc_dict[key])
    return func


def render_docs(func: Callable) -> Callable:
    """Replace all template phrases in the functions docstring.

    Keys for the replacement are taken from in :attr:`maicos.lib.util.DOC_DICT`.

    Parameters
    ----------
    func : callable
        The callable (function, class) where the phrase old should be replaced.

    Returns
    -------
    Callable
        callable with replaced phrase

    """
    return _render_docs(func, doc_dict=DOC_DICT)


def correlation_analysis(timeseries: np.ndarray) -> float:
    """Timeseries correlation analysis.

    Analyses a timeseries for correlation and prints a warning if the correlation time
    is larger than the step size.

    Parameters
    ----------
    timeseries : numpy.ndarray
        Array of (possibly) correlated data.

    Returns
    -------
    corrtime: float
        Estimated correlation time of `timeseries`.

    """
    if np.any(np.isnan(timeseries)):
        # Fail silently if there are NaNs in the timeseries. This is the case if the
        # feature is not implemented for the given analysis. It could also be because of
        # a bug, but that is not our business.
        return -1
    if len(timeseries) <= 4:
        warnings.warn(
            "Your trajectory is too short to estimate a correlation time. Use the "
            "calculated error estimates with caution.",
            stacklevel=2,
        )
        return -1

    corrtime = correlation_time(timeseries)

    if corrtime == -1:
        warnings.warn(
            "Your trajectory does not provide sufficient statistics to estimate a "
            "correlation time. Use the calculated error estimates with caution.",
            stacklevel=2,
        )
    if corrtime > 0.5:
        warnings.warn(
            "Your data seems to be correlated with a correlation time which is "
            f"{corrtime + 1:.2f} times larger than your step size. Consider increasing "
            f"your step size by a factor of {int(np.ceil(2 * corrtime + 1)):d} to get "
            "a reasonable error estimate.",
            stacklevel=2,
        )
    return corrtime


@render_docs
def get_compound(atomgroup: mda.AtomGroup) -> str:
    """Returns the highest order topology attribute.

    The order is "molecules", "fragments", "residues". If the topology contains none of
    those attributes, an AttributeError is raised.

    Parameters
    ----------
    ${ATOMGROUP_PARAMETER}

    Returns
    -------
    str
        Name of the topology attribute.

    Raises
    ------
    AttributeError
        `atomgroup` is missing any connection information"

    """
    if hasattr(atomgroup, "molnums"):
        return "molecules"
    if hasattr(atomgroup, "fragments"):
        logging.info("Cannot use 'molecules'. Falling back to 'fragments'")
        return "fragments"
    if hasattr(atomgroup, "residues"):
        logging.info("Cannot use 'fragments'. Falling back to 'residues'")
        return "residues"
    raise AttributeError("Missing any connection information in `atomgroup`.")


def get_cli_input() -> str:
    """Return a proper formatted string of the command line input.

    Returns
    -------
    str
        A string representing the command line input in a proper format.

    """
    program_name = Path(sys.argv[0]).name
    # Add additional quotes for connected arguments.
    arguments = [f'"{arg}"' if " " in arg else arg for arg in sys.argv[1:]]
    return "{} {}".format(program_name, " ".join(arguments))


def atomgroup_header(AtomGroup: mda.AtomGroup) -> str:
    """Return a string containing infos about the AtomGroup.

    Infos include the total number of atoms, the including residues and the number of
    residues. Useful for writing output file headers.

    Parameters
    ----------
    AtomGroup : MDAnalysis.core.groups.AtomGroup
        The AtomGroup object containing the atoms.

    Returns
    -------
    str
        A string containing the AtomGroup information.

    """
    if not hasattr(AtomGroup, "types"):
        logging.warning(
            "AtomGroup does not contain atom types. Not writing AtomGroup information "
            "to output."
        )
        return f"{len(AtomGroup.atoms)} unkown particles"
    unique, unique_counts = np.unique(AtomGroup.types, return_counts=True)
    return " & ".join("{} {}".format(*i) for i in np.vstack([unique, unique_counts]).T)


def bin(a: np.ndarray, bins: np.ndarray) -> np.ndarray:
    """Average array values in bins for easier plotting.

    Parameters
    ----------
    a : numpy.ndarray
        The input array to be averaged.
    bins : numpy.ndarray
        The array containing the indices where each bin begins.

    Returns
    -------
    numpy.ndarray
        The averaged array values.

    Notes
    -----
    The "bins" array should contain the INDEX (integer) where each bin begins.

    """
    if np.iscomplex(a).any():
        avg = np.zeros(len(bins), dtype=complex)  # average of data
    else:
        avg = np.zeros(len(bins))

    count = np.zeros(len(bins), dtype=int)
    ic = -1

    for i in range(0, len(a)):
        if i in bins:
            ic += 1  # index for new average
        avg[ic] += a[i]
        count[ic] += 1

    return avg / count


def charge_neutral(filter: str) -> Callable:
    """Raise a Warning when AtomGroup is not charge neutral.

    Class Decorator to raise an Error/Warning when AtomGroup in an AnalysisBase class is
    not charge neutral. The behaviour of the warning can be controlled with the filter
    attribute. If the AtomGroup's corresponding universe is non-neutral an ValueError is
    raised.

    Parameters
    ----------
    filter : str
        Filter type to control warning filter. Common values are: "error" or "default"
        See `warnings.simplefilter` for more options.

    """

    def inner(original_class):
        def charge_check(function):
            @functools.wraps(function)
            def wrapped(self):
                if not np.allclose(
                    self.atomgroup.total_charge(compound=get_compound(self.atomgroup)),
                    0,
                    atol=1e-4,
                ):
                    with warnings.catch_warnings():
                        warnings.simplefilter(filter)
                        warnings.warn(
                            "At least one AtomGroup has free charges. Analysis for "
                            "systems with free charges could lead to severe "
                            "artifacts!",
                            stacklevel=1,
                        )

                if not np.allclose(
                    self.atomgroup.universe.atoms.total_charge(), 0, atol=1e-4
                ):
                    raise ValueError(
                        "Analysis for non-neutral systems is not supported."
                    )
                return function(self)

            return wrapped

        original_class._prepare = charge_check(original_class._prepare)

        return original_class

    return inner


def unwrap_refgroup(original_class):
    """Class decorator error if `unwrap = False` and `refgroup != None`."""

    def unwrap_check(function):
        @functools.wraps(function)
        def unwrap_check(self):
            if (
                hasattr(self, "unwrap")
                and hasattr(self, "refgroup")
                and not self.unwrap
                and self.refgroup is not None
            ):
                raise ValueError(
                    "Analysis using `unwrap=False` and `refgroup != None` can lead "
                    "to broken molecules and severe errors."
                )
            return function(self)

        return unwrap_check

    original_class._prepare = unwrap_check(original_class._prepare)

    return original_class


def trajectory_precision(
    trajectory: mda.coordinates.base.ReaderBase, dim: int = 2
) -> np.ndarray:
    """Detect the precision of a trajectory.

    Parameters
    ----------
    trajectory : MDAnalysis.coordinates.base.ReaderBase
        Trajectory from which the precision is detected.
    dim : {2, 0, 1}
        Dimension along which the precision is detected.

    Returns
    -------
    precision : numpy.ndarray
        Precision of each frame of the trajectory.

        If the trajectory has a high precision, its resolution will not be detected, and
        a value of 1e-4 is returned.

    """
    # The threshold will limit the precision of the detection. Using a value that is too
    # low will end up costing a lot of memory. 1e-4 is enough to safely detect the
    # resolution of format like XTC
    threshold_bin_width = 1e-4
    precision = np.zeros(trajectory.n_frames)
    # to be done, add range=(0, -1, 1) parameter for ts in
    # trajectory[range[0]:range[1]:range[2]]:
    for ts in trajectory:
        n_bins = int(
            np.ceil(
                (
                    np.max(trajectory.ts.positions[:, dim])
                    - np.min(trajectory.ts.positions[:, dim])
                )
                / threshold_bin_width
            )
        )
        hist1, z = np.histogram(trajectory.ts.positions[:, dim], bins=n_bins)
        (
            hist2,
            bin_edges,
        ) = np.histogram(np.diff(z[np.where(hist1)]), bins=1000, range=(0, 0.1))
        if len(find_peaks(hist2)[0]) == 0 or bin_edges[find_peaks(hist2)[0][0]] <= 5e-4:
            precision[ts.frame] = 1e-4
        else:
            precision[ts.frame] = bin_edges[find_peaks(hist2)[0][0]]
    return precision


DOI_LIST = {
    "10.1103/PhysRevLett.117.048001": "Schlaich, A. et al., Phys. Rev. Lett. 117, "
    "(2016).",
    "10.1021/acs.jpcb.9b09269": "Loche, P. et al., J. Phys. Chem. B 123, (2019).",
    "10.1021/acs.jpca.0c04063": "Carlson, S. et al., J. Phys. Chem. A 124, (2020).",
    "10.1103/PhysRevE.92.032718": "Schaaf, C. et al., Phys. Rev. E 92, (2015).",
}
"""References associated with MAICoS

    :meta hide-value:
"""


def citation_reminder(*dois: str) -> str:
    """Prints citations in order to remind users to give due credit.

    Parameters
    ----------
    dois : list
        dois associated with the method which calls this. Possible dois are registered
        in :attr:`maicos.lib.util.DOI_LIST`.

    Returns
    -------
    cite : str
        formatted citation reminders

    """
    cite = ""
    for doi in dois:
        lines = [
            "If you use this module in your work, please read and cite:",
            DOI_LIST[doi],
            f"doi: {doi}",
        ]

        plus = f"{max([len(i) for i in lines]) * '+'}"
        lines.insert(0, f"\n{plus}")
        lines.append(f"{plus}\n")

        cite += "\n".join(lines)

    return cite


@render_docs
def get_center(atomgroup: mda.AtomGroup, bin_method: str, compound: str) -> np.ndarray:
    """Center attribute for an :class:`MDAnalysis.core.groups.AtomGroup`.

    This function acts as a wrapper for the
    :meth:`MDAnalysis.core.groups.AtomGroup.center` method, providing a more
    user-friendly interface by automatically determining the appropriate weights based
    on the chosen binning method.

    Parameters
    ----------
    ${ATOMGROUP_PARAMETER}
    ${BIN_METHOD_PARAMETER}
    compound : {``"group"``, ``"segments"``, ``"residues"``, ``"molecules"``, ``"fragments"``}
        The compound to be used in the center calculation. For example, ``"residue"``,
        ``"segment"``, etc.

    Returns
    -------
    np.ndarray
        The coordinates of the calculated center.

    Raises
    ------
    ValueError
        If the provided ``bin_method`` is not one of {``"com"``, ``"cog"``, ``"coc"``}.

    """  # noqa: E501
    if bin_method == "cog":
        weights = None
    elif bin_method == "com":
        weights = atomgroup.masses
    elif bin_method == "coc":
        weights = atomgroup.charges.__abs__()
    else:
        raise ValueError(
            f"'{bin_method}' is an unknown binning method. Use 'cog', 'com' or 'coc'."
        )

    return atomgroup.center(weights=weights, compound=compound)


@render_docs
def unit_vectors_planar(
    atomgroup: mda.AtomGroup,  # noqa: ARG001
    grouping: str,  # noqa: ARG001
    pdim: int,
) -> np.ndarray:
    """Calculate unit vectors in planar geometry.

    Parameters
    ----------
    ${ATOMGROUP_PARAMETER}
    ${GROUPING_PARAMETER}
    ${PDIM_PLANAR_PARAMETER}

    Returns
    -------
    numpy.ndarray
        the unit vector

    """
    unit_vectors = np.zeros(3)
    unit_vectors[pdim] += 1

    return unit_vectors


@render_docs
def unit_vectors_cylinder(
    atomgroup: mda.AtomGroup,
    grouping: str,
    bin_method: str,
    dim: int,
    pdim: str,
) -> np.ndarray:
    """Calculate cylindrical unit vectors in cartesian coordinates.

    Parameters
    ----------
    ${ATOMGROUP_PARAMETER}
    ${GROUPING_PARAMETER}
    ${BIN_METHOD_PARAMETER}
    ${DIM_PARAMETER}
    ${PDIM_RADIAL_PARAMETER}

    Returns
    -------
    numpy.ndarray
        Array of the calculated unit vectors with shape (3,) for `pdim='z'` and shape
        (3,n) for `pdim='r'`. The length of `n` depends on the grouping.

    """
    # We do NOT transform ``unit_vectors`` into cylindrical coordinates, because all
    # scalar products in ``dipolar_weights`` will be performed cartesian coordinates!
    if pdim == "r":
        unit_vectors = get_center(
            atomgroup=atomgroup, bin_method=bin_method, compound=grouping
        )

        unit_vectors -= atomgroup.universe.dimensions[:3] / 2

        # set z direction to zero. r in cylindrical coordinates contains only x and y.
        unit_vectors[:, dim] = 0
        unit_vectors /= np.linalg.norm(unit_vectors, axis=1)[:, np.newaxis]
    elif pdim == "z":
        unit_vectors = np.zeros(3)
        unit_vectors[dim] += 1
    else:
        raise ValueError(
            f"'{pdim}' is an unknown direction for the projection. Use 'r' or 'z'."
        )

    return unit_vectors


@render_docs
def unit_vectors_sphere(
    atomgroup: mda.AtomGroup, grouping: str, bin_method: str
) -> np.ndarray:
    """Calculate spherical unit vectors in cartesian coordinates.

    Parameters
    ----------
    ${ATOMGROUP_PARAMETER}
    ${GROUPING_PARAMETER}
    ${BIN_METHOD_PARAMETER}

    Returns
    -------
    numpy.ndarray
        Array of the calculated unit vectors with shape (3,n). The length of `n`
        depends on the grouping.

    """
    # We do NOT transform ``unit_vectors`` into spherical coordinates, because all
    # scalar products in ``dipolar_weights`` will be performed cartesian coordinates!
    unit_vectors = get_center(
        atomgroup=atomgroup, bin_method=bin_method, compound=grouping
    )

    # shift origin to box center and afterwards normalize
    unit_vectors -= atomgroup.universe.dimensions[:3] / 2
    unit_vectors /= np.linalg.norm(unit_vectors, axis=1)[:, np.newaxis]

    return unit_vectors


def maicos_banner(version: str = "", frame_char: str = "-") -> str:
    """Prints ASCII banner resembling the MAICoS Logo with 80 chars width.

    Parameters
    ----------
    version : str
        Version string to add to the banner.
    frame_char : str
        Character used to as framing around the banner.

    Returns
    -------
    banner : str
        formatted banner

    """
    banner = rf"""
@@@@@@@@@@@@@@@@@@@@@@@@@@@@@@@@@@@@@@@@@@@@@@@@@@@@@@@@@@@@@@@@@@@@@@@@@@@@@@@@
@                  __  __              _____    _____            _____         @
@    ()----()     |  \/  |     /\     |_   _|  / ____|          / ____|        @
@   /  |     \    | \  / |    /  \      | |   | |        ___   | (___          @
@  () ||| |  ()   | |\/| |   / /\ \     | |   | |       / _ \   \___ \         @
@   \ |||||_ /    | |  | |  / ____ \   _| |_  | |____  | (_) |  ____) |        @
@    ()----()     |_|  |_| /_/    \_\ |_____|  \_____|  \___/  |_____/ {version:^8}@
@                                                                              @
@@@@@@@@@@@@@@@@@@@@@@@@@@@@@@@@@@@@@@@@@@@@@@@@@@@@@@@@@@@@@@@@@@@@@@@@@@@@@@@@
"""

    return banner.replace("@", frame_char)


class Unit_vector(Protocol):
    """Protocol class for unit vector methods type hints."""

    def __call__(self, atomgroup: mda.AtomGroup, grouping: str) -> np.ndarray:
        """Call for type hints."""
        ...


def get_module_input_str(module_obj):
    """Make a string with all the modules parameters."""
    module_name = module_obj.__class__.__name__
    # We have to check this since only the modules have the _locals attribute,
    # not the base classes. Yet we still want to test output behaviour of the base
    # classes.
    if hasattr(module_obj, "_locals") and hasattr(module_obj, "_run_locals"):
        sig = inspect.getfullargspec(module_obj.__class__)
        sig.args.remove("self")
        strings = []
        for param in sig.args:
            if type(module_obj._locals[param]) is str:
                string = f"{param}='{module_obj._locals[param]}'"
            elif (
                param == "atomgroup"
                or param == "refgroup"
                and module_obj._locals[param] is not None
            ):
                string = f"{param}=<AtomGroup>"
            else:
                string = f"{param}={module_obj._locals[param]}"
            strings.append(string)
        init_signature = ", ".join(strings)

        sig = inspect.getfullargspec(module_obj.run)
        sig.args.remove("self")
        run_signature = ", ".join(
            [
                (
                    f"{param}='{module_obj._run_locals[param]}'"
                    if type(module_obj._run_locals[param]) is str
                    else f"{param}={module_obj._run_locals[param]}"
                )
                for param in sig.args
            ]
        )

        module_input = f"{module_name}({init_signature}).run({run_signature})"
    else:
        module_input = f"{module_name}(*args).run(*args)"

    return module_input<|MERGE_RESOLUTION|>--- conflicted
+++ resolved
@@ -104,15 +104,9 @@
     performed.""",
     WRAP_COMPOUND_PARAMETER="""wrap_compound : str
     The group which will be kept together through the wrap processes. Allowed values
-<<<<<<< HEAD
     are: ``"atoms"``, ``"group"``, ``"residues"``, ``"segments"``, ``"molecules"``, or
     ``"fragments"``.""",
-    DENS_PARAMETER="""dens : {``"mass"``, ``"number"``, ``"charge"``}
-=======
-    are: ``"atoms"``, ``"group"``, ``"residues"``,
-``"segments"``, ``"molecules"``, or ``"fragments"``.""",
     DENS_PARAMETER="""dens : {``"mass"``, ``"number"``, ``"charge"``, ``"electron"``}
->>>>>>> 225c8113
     density type to be calculated.""",
     TEMPERATURE_PARAMETER="""temperature : float
     Reference temperature (K)""",
