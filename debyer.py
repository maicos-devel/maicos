--- conflicted
+++ resolved
@@ -96,19 +96,11 @@
 u = mda.Universe(args.topology,args.trajectory)
 sel = u.select_atoms(args.sel)
 
-<<<<<<< HEAD
-# Create an extra list with atomnames.
-# This is necessary since it is not possible to eficently add axtra atoms to
-# a universe...
-
-atom_names = []
-=======
 # Create an extra list for the atom names.
 # This is necessary since it is not possible to efficently add axtra atoms to
 # a MDAnalysis universe, necessary for the hydrogens in united atom forcefields.
 
 atom_names = sel.n_atoms*['']
->>>>>>> de06a3ea
 
 for i, atom_type in enumerate(sel.types.astype(str)):
     element = type_dict[atom_type]
@@ -116,15 +108,6 @@
     if element is not "DUM":
         # add hydrogens in the case of united atom forcefields
         if element in ["CH1","CH2","CH3","CH4","NH","NH2","NH3"]:
-<<<<<<< HEAD
-            atom_names.append(element[0])
-            for i in range(int(element[-1])):
-                atom_names.append("H")
-                # add extra atom to universe
-                sel += sel.atoms[i]
-        else:
-            atom_names.append(element)
-=======
             atom_names[i] = element[0]
             for i in range(int(element[-1])):
                 atom_names.append("H")
@@ -133,8 +116,6 @@
                 sel += sel.atoms[i]
         else:
             atom_names[i] = element
->>>>>>> de06a3ea
-
 
 #sel = sel.atoms.select_atoms("not name 'DUM'")
 atom_names *= args.nbox[0]*args.nbox[1]*args.nbox[2]
