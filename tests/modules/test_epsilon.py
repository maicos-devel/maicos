--- conflicted
+++ resolved
@@ -65,14 +65,11 @@
         with pytest.warns(UserWarning):
             MultiCharged([ag.select_atoms("name OW*"), ag], filter="default")._prepare()
 
-<<<<<<< HEAD
-=======
     def test_universe_charged_single(self, ag):
         ag.charges += 1
         with pytest.raises(ValueError):
             SingleCharged(ag.select_atoms("name OW*"), filter="default")._prepare()
 
->>>>>>> db13cbf4
 
 class Test_epsilon_bulk(object):
 
