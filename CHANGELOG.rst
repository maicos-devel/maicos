--- conflicted
+++ resolved
@@ -11,15 +11,12 @@
 
 .. inclusion-marker-changelog-start
 
-<<<<<<< HEAD
-=======
-v0.5 (XXXX/XX/XX)
+v0.4.1 (2021/12/17)
 -----------------
 Philip Loche,
 
 - Fixed double counting of the box length in diporder (#58, !76)
 
->>>>>>> 3d6ecb7b
 v0.4 (2021/12/13)
 -----------------
 
