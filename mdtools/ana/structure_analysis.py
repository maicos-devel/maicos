--- conflicted
+++ resolved
@@ -115,23 +115,9 @@
     based on Cromer-Mann parameters. By using the -sel option atoms can be selected for which the
     profile is calculated. The selection uses the MDAnalysis selection commands."""
 
-<<<<<<< HEAD
-    def __init__(self,
-                 atomgroup,
-                 sel="all",
-                 outfreq=100,
-                 output="sq",
-                 startq=0,
-                 endq=60,
-                 dq=0.05,
-                 mintheta=0,
-                 maxtheta=180,
-                 **kwargs):
-=======
     def __init__(self, atomgroup, sel="all", outfreq=100, output="sq", nobin=False,
                 startq=0, endq=60, dq=0.05, mintheta=0, maxtheta=180, **kwargs):
->>>>>>> 9ca177ba
-        # Inherit all classes from AnalysisBase
+       # Inherit all classes from AnalysisBase
         super(saxs, self).__init__(atomgroup.universe.trajectory, **kwargs)
 
         self.atomgroup = atomgroup
@@ -147,7 +133,6 @@
 
     def _configure_parser(self, parser):
         parser.description = self.__doc__
-<<<<<<< HEAD
         parser.add_argument(
             '-sel',
             dest='sel',
@@ -193,27 +178,6 @@
             type=float,
             default=180,
             help='Maximal angle (°) between the q vectors and the z-axis.')
-=======
-        parser.add_argument('-sel', dest='sel', type=str, default='all',
-                            help='Atoms for which to compute the profile', )
-        parser.add_argument('-dout', dest='outfreq',type=float, default=100,
-                            help='Number of frames after which the output is updated.')
-        parser.add_argument('-sq', dest='output', type=str, default='sq',
-                            help='Prefix/Path for output file')
-        parser.add_argument('-nobin', dest='nobindata', action="store_true",
-                            help='Do not bin data')
-        parser.add_argument('-startq', dest='startq', type=float,default=0,
-                            help='Starting q (1/nm)')
-        parser.add_argument('-endq', dest='endq', type=float, default=60,
-                            help='Ending q (1/nm)')
-        parser.add_argument('-dq', dest='dq', type=float, default=0.05,
-                            help='binwidth (1/nm)')
-        parser.add_argument('-mintheta', dest='mintheta', type=float, default=0,
-                            help='Minimal angle (°) between the q vectors and the z-axis.')
-        parser.add_argument('-maxtheta', dest='maxtheta', type=float, default=180,
-                            help='Maximal angle (°) between the q vectors and the z-axis.')
->>>>>>> 9ca177ba
-
     def _prepare(self):
 
         self.mintheta = min(self.mintheta, self.maxtheta)
@@ -296,15 +260,6 @@
                 q_ts = q_ts[nonzeros]
                 S_ts = S_ts[nonzeros]
 
-<<<<<<< HEAD
-            bins = ((q_ts - self.startq) / (
-                (self.endq - self.startq) / self.nbins)).astype(int)
-            struct_ts = np.histogram(
-                bins, bins=np.arange(self.nbins + 1), weights=S_ts)[0]
-            with np.errstate(divide='ignore', invalid='ignore'):
-                struct_ts /= np.bincount(bins, minlength=self.nbins)
-            self.struct_factor[:, i] += np.nan_to_num(struct_ts)
-=======
                 bins = ((q_ts - self.startq) /
                         ((self.endq - self.startq) / self.nbins)).astype(int)
                 struct_ts = np.histogram(bins, bins=np.arange(self.nbins + 1),
@@ -312,7 +267,6 @@
                 with np.errstate(divide='ignore', invalid='ignore'):
                     struct_ts /= np.bincount(bins, minlength=self.nbins)
                 self.struct_factor[:, i] += np.nan_to_num(struct_ts)
->>>>>>> 9ca177ba
 
         if self._save and self._frame_index % self.outfreq == 0 and self._frame_index > 0:
             self._calculate_results()
@@ -333,24 +287,11 @@
             self.results["q"] = q[nonzeros]
             self.results["scat_factor"] = scat_factor.sum(axis=1)
 
-<<<<<<< HEAD
-        self.results["q"] = q[nonzeros]
-        self.results["scat_factor"] = scat_factor.sum(
-            axis=1) / (self._index * self.selection.n_atoms)
-=======
         self.results["scat_factor"] /= (self._index * self.selection.n_atoms)
->>>>>>> 9ca177ba
 
     def _save_results(self):
         """Saves the current profiles to a file."""
 
-<<<<<<< HEAD
-        np.savetxt(
-            self.output + '.dat',
-            np.vstack([self.results["q"], self.results["scat_factor"]]).T,
-            header="q (1/nm)\tS(q)_tot (arb. units)",
-            fmt='%.8e')
-=======
         if self.nobindata:
             out = np.hstack([self.results["q"][:,np.newaxis],
                              self.results["q_indices"],
@@ -369,7 +310,6 @@
                        np.vstack([self.results["q"], self.results["scat_factor"]]).T,
                        header="q (1/nm)\tS(q) (arb. units)",
                        fmt='%.4e')
->>>>>>> 9ca177ba
 
 
 class debye(AnalysisBase):
