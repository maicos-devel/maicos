#!/usr/bin/env python
# coding: utf-8

# Mandatory imports
from __future__ import absolute_import, division, print_function

import os
import sys
import time

import MDAnalysis as mda
import numpy as np
import scipy.constants
import scipy.optimize

from . import initilize_universe, print_frameinfo
from .. import initilize_parser
from ..utils import FT, ScalarProdCorr, iFT, repairMolecules

# TODO set up script to calc spectrum at intervals while calculating polarization
# for very big-data trajectories

# TODO get rid of method 1?

# TODO merge with molecular version?

# ========== PARSER ===========
# =============================

# parser object will already contain options for
# the topology, trajectory, begin, end, skipped frames and the box dimenions

parser = initilize_parser(add_traj_arguments=True)
parser.description = """This script, given molecular dynamics trajectory data, should produce a
    .txt file containing the complex dielectric function as a function of the (linear, not radial -
    i.e. nu or f, rather than omega) frequency, along with the associated standard deviations.
    The two algorithms are based on linear-response theory, specifically the equation\
    chi(f) = -1/(3 V k_B T epsilon_0) FT{theta(t) <P(0) dP(t)/dt>}.\
    By default, the polarization trajectory and the average system volume are saved in the
    working directory, and the data are reloaded from these files if they are present.
    Lin-log and log-log plots of the susceptibility are also produced by default,\
    along with a plot of the truncation-length fit if method 1 is used."""
parser.add_argument("-method", type=int, default=2, choices=[1, 2],
                    help="Method 1 follows the longer, more intuitive procedure involving 3 FFTs\
    and a numerical time derivative. Method 2 uses 1 FFT and multiplies by the frequency,\
    and uses 2 more FFT's in Kramers Kronig to obtain the real part of the frequency.")
parser.add_argument("-recalc",
                    help="Forces to recalculate the polarization, regardless if they are already present.", action="store_true")
parser.add_argument('-temp',   dest='temperature',      type=float,
                    default=300, help='Reference temperature.')
parser.add_argument("-o", dest="output",
                    default="", help="Prefix for the output files.")
parser.add_argument("-u", dest="use",
                    help="Looks for polarization and volume files with this prefix.\
    By default, the program looks for files with the prefix -o.")
parser.add_argument("-truncfac", type=float, default=30.0,
                    help="Truncation factor.\
    By default, the autocorrelation of the polarization is fit with A*exp( -t/Tau ),\
    and the truncation length is then taken as truncfac*Tau.\
    Alternatively, the truncation length in number of steps may be specified with -trunclen.")
parser.add_argument("-trunclen", type=float,
                    help="Truncation length in picoseconds.\
    Specifying a value overrides the fitting procedure otherwise used to find the truncation length.")
parser.add_argument("-segs", type=int, default=20,
                    help="Sets the number of segments the trajectory is broken into.")
parser.add_argument("-df", type=float,
                    help="The desired frequency spacing in THz. This determines the minimum\
    frequency about which there is data. Overrides -segs option.")
parser.add_argument("-noplots",
                    help="Prevents plots from being generated.", action="store_true")
parser.add_argument("-plotformat", default="pdf", choices=["png", "pdf", "ps", "eps", "svg"],
                    help="Allows the user to choose the format of generated plots.")
parser.add_argument("-ymin", type=float,
                    help="Manually sets the minimum lower bound for the log-log plot.")
parser.add_argument("-nobin",
                    help="Prevents the data from being binned for graphing.\
    The data are by default binned logarithmically. This helps to reduce noise, particularly in\
    the high-frequency domain, and also prevents plot files from being too large.", action="store_true")

# ======== DEFINITIONS ========
# =============================


def TimeDerivative5PS(v, dt):
    """Numerical 5-point stencil time derivative. Note: v must be evenly-spaced 1-d array"""

    dvdt = np.empty(len(v))

    dvdt[2:-2] = (8 * (v[2:] - v[:-2])[1:-1] - v[4:] + v[:-4]) / float(12 * dt)

    # 2 pt stencil for the 2nd-to-last datapoints; prevents any truncatoin at the ends
    dvdt[1] = (v[2] - v[0]) / float(2 * dt)
    dvdt[-2] = (v[-1] - v[-3]) / float(2 * dt)

    # slope of last segment for final datapoints
    dvdt[0] = (v[1] - v[0]) / float(dt)
    dvdt[-1] = (v[-1] - v[-2]) / float(dt)

    return dvdt


def Bin(a, bins):
    """Averages array values in bins for easier plotting. 
    Note: "bins" array should contain the INDEX (integer) where that bin begins"""

    if np.iscomplex(a).any():
        avg = np.zeros(len(bins), dtype=complex)  # average of data
    else:
        avg = np.zeros(len(bins))

    count = np.zeros(len(bins), dtype=int)
    ic = -1

    for i in range(0, len(a)):
        if i in bins:
            ic += 1  # index for new average
        avg[ic] += a[i]
        count[ic] += 1

    return avg / count


def single_exp(x, A, D):  # Single exponential for fitting

    return np.absolute(A) * np.exp(-x / D)


# ========== MAIN ============
# ============================

def main(firstarg=2, DEBUG=False):

    print('\n====== DIELECTRIC SPECTRUM CALCULATOR ======')

    global args

    # parse the arguments and saves them in an args object
    args = parser.parse_args(args=sys.argv[firstarg:])

    if not args.noplots:  # if plots are to be created

        import matplotlib.pyplot as plt

        # Colors/alpha values for plotting
        col1 = 'royalblue'
        col2 = 'crimson'
        col3 = 'grey'
        curve = 0.9
        shade = 0.1

        # Parameters for when data needs to be thinned for plotting

<<<<<<< HEAD
        Npp = 200 # Max number of points for susc plots
        Lpp = 20 # Num points of susc plotted with lin spacing: Lpp<Npp

=======
        Npp = 100  # Max number of points for susc plots
        Lpp = 20  # Num points of susc plotted with lin spacing: Lpp<Npp
>>>>>>> ccd47c4c

    # ====== INITIALIZATION ======
    # ============================

    if len(args.output) > 0:
        args.output += "_"

    if args.use == None:
        args.use = args.output
    else:
        args.use += "_"

    # Check file existance
    t_exists = os.path.isfile(args.use + 'tseries.npy')
    if t_exists and not args.recalc:
        t = np.load(args.use + 'tseries.npy')
    else:
        t = None

    V_exists = os.path.isfile(args.use + 'V.txt')
    if V_exists and not args.recalc:
        with open(args.output + 'V.txt', "r") as Vfile:
            V = float(Vfile.readline())
    else:
        V = 0

    P_exists = os.path.isfile(args.use + 'P_tseries.npy')
    if P_exists and not args.recalc:  # check if polarization is present
        print(
            'Polarization file found: loading polarization and calculating average volume')
        P = np.load(args.use + 'P_tseries.npy')
    else:
        print('Polarization file not found: calculating polarization trajectory and average volume')
        P = None

    if args.recalc or not t_exists or not V_exists or not P_exists:
        # the MDAnalysis universe given by the user for analysis
        u = initilize_universe(args)

        dt = args.dt * args.skipframes
        Nframes = (args.endframe - args.beginframe) // args.skipframes
        args.frame = 0

        t_0 = time.clock()
        P = np.zeros((Nframes, 3))
        t = (np.arange(args.beginframe, args.endframe) - args.beginframe) * dt

        print("\rEvaluating frame: {:>12}        time: {:>12} ps".format(
            args.frame, round(u.trajectory.time)), end="")

        for ts in u.trajectory[args.beginframe:args.endframe:args.skipframes]:
            if not V_exists or args.recalc:
                V += ts.volume
            if not P_exists or args.recalc:
                repairMolecules(u.atoms)
                P[args.frame, :] = np.dot(u.atoms.charges, u.atoms.positions)

            args.frame += 1
            print_frameinfo(ts, args.frame)

        t_1 = time.clock()
        print("\nTook {:.2f} s".format(t_1 - t_0))

        if not t_exists or args.recalc:
            np.save(args.output + 'tseries.npy', t)

        if not V_exists or args.recalc:
            V *= 1e-3 / float(args.frame)  # normalization and unit conversion
            with open(args.output + 'V.txt', "w") as Vfile:
                Vfile.write(str(V))

        if not P_exists or args.recalc:
            P /= 10  # MDA gives units of Angstroms, we use nm
            np.save(args.output + 'P_tseries.npy', P)

    else:
        print('All data files found - not loading universe...', end='')

    Nframes = len(t)
    dt = (t[-1] - t[0]) / (Nframes - 1)

    # Find a suitable number of segments if it's not specified:
    if not args.df == None:
        args.segs = np.max([int(Nframes * dt * args.df), 2])

    seglen = int(Nframes / args.segs)

    # Prefactor for susceptibility:
    pref = scipy.constants.e * scipy.constants.e * 1e9 / \
        (3 * V * scipy.constants.k * args.temperature * scipy.constants.epsilon_0)

    # ========= METHOD 1 =========
    # ============================

    if args.method == 1:

        # Autocorrelation

        print('Calculating the autocorrelation... ', end='')
        P_P = ScalarProdCorr(P)  # Autocorrelation fn of P for all timesteps
        print('Done!')

        # Truncation:

        print('Finding the truncation length for the autocorrelation...')
        if args.trunclen == None:

            fit = True
            p_opt, p_cov = scipy.optimize.curve_fit(
                single_exp, t, P_P, p0=(1, 1))  # fit whole dataset

            # if necessary, cut off data and fit again
            if 2 * args.truncfac * p_opt[1] < len(P_P):
                # cutoff index for 2. fit
                im = np.absolute(t - 2 * args.truncfac * p_opt[1]).argmin()
                p_opt, p_cov = scipy.optimize.curve_fit(
                    single_exp, t[:im], P_P[:im], p0=p_opt)

            # if necessary, cut off data and fit again
            if args.truncfac * p_opt[1] < len(P_P):
                # cutoff index for 2. fit
                im = np.absolute(t - args.truncfac * p_opt[1]).argmin()
                p_opt, p_cov = scipy.optimize.curve_fit(
                    single_exp, t[:im], P_P[:im], p0=p_opt)

            # step where data is cut off
            args.trunclen = np.absolute(t - args.truncfac * p_opt[1]).argmin()

            print('Truncation length set via exponential fit to {0} steps, i.e. {1:.6} ps'.format(
                args.trunclen, t[args.trunclen]))

        else:  # args.trunclen specified by user

            fit = False
            # convert from picoseconds into the frame index
            args.trunclen = int(args.trunclen / dt)
            print('Truncation length set manually to {0} steps, i.e. {1:.3} ps'.format(
                args.trunclen, args.trunclen * dt))

        # Plot the autocorrelation and trunclen (with trunclen fit):

        if not args.noplots:

            plotlen = 2 * args.trunclen

            if plotlen > len(P_P):
                plotlen = int(1.1 * args.trunclen)

            if plotlen > len(P_P):
                plotlen = args.trunclen

            sk = 1  # how many data points to skip when plotting

            if plotlen > 2 * Npp:
                # ~2x as many points as for susc figs
                sk = plotlen // (2 * Npp) + 1

            plt.figure(figsize=(8, 5.657))
            plt.title('Truncation Length Visualization')
            plt.ylabel('$<P(0)$ $P(t)>$')
            plt.xlabel('t [ps]')
            plt.xlim(-0.02 * t[plotlen], t[plotlen])
            plt.axvline(x=t[args.trunclen], linewidth=1, color=col3, alpha=curve, linestyle='--',
                        label='truncation length = {0:.4} ps'.format(t[args.trunclen]))
            plt.plot(t[:plotlen:sk], P_P[:plotlen:sk], color=col1, alpha=curve, marker='.',
                     markersize=4, linestyle='', label='$<P(0)$ $P(t)>$')
            if fit:
                plt.plot(t[:plotlen:sk], single_exp(t[:plotlen:sk], p_opt[0], p_opt[1]),
                         linewidth=1, color=col2, alpha=curve, label='fit: ~exp( -t/{0:.4} )'.format(p_opt[1]))
            plt.legend(loc='best')
            plt.savefig(args.output + 'P_autocorr_trunc.' +
                        args.plotformat, format=args.plotformat)
            plt.close()

        # Truncate and pad with zeros:

        if len(t) < 2 * args.trunclen:  # if t too short to simply truncate
            t = np.append(t, t + t[-1] + dt)
        t = np.resize(t, 2 * args.trunclen)  # truncate
        P_P = np.append(np.resize(P_P, args.trunclen), np.zeros(
            args.trunclen))  # truncate, pad w zeros

        # Susceptibility and errors:

        print('Calculating susceptibilty and errors via Method 1...')

        if args.trunclen > seglen:  # if segments too short

            args.segs = int(Nframes / args.trunclen)
            seglen = int(Nframes / args.segs)  # lengthen seglen to >trunclen

        nu, susc = FT(t, TimeDerivative5PS(P_P, dt))  # total susc
        dsusc = np.zeros(2 * args.trunclen, dtype=complex)

        for s in range(0, args.segs):

            P_P = ScalarProdCorr(P[s * seglen:(s + 1) * seglen, :])
            P_P = np.append(np.resize(P_P, args.trunclen),
                            np.zeros(args.trunclen))
            ss = FT(t, TimeDerivative5PS(P_P, dt), False)
            dsusc += (ss - susc).real * (ss - susc).real + \
                1j * (ss - susc).imag * (ss - susc).imag

        # convert from variance to std. deviation
        dsusc.real = np.sqrt(dsusc.real) * pref / args.segs
        # convert from variance to std. deviation
        dsusc.imag = np.sqrt(dsusc.imag) * pref / args.segs

        susc.real *= -pref
        susc.imag *= pref  # we want -1 * Im susc (sometimes denoted as Chi'')

    # ========= METHOD 2 =========
    # ============================

    if args.method == 2:

        # Susceptibility and errors:

        print('Calculating susceptibilty and errors\
            \nUsing method 2 (real part via Kramers Kronig)...')

        if len(t) < 2 * seglen:  # if t too short to simply truncate
            t = np.append(t, t + t[-1] + dt)
        # truncate t array (it's automatically longer than 2*seglen)
        t = t[:2 * seglen]
        ss = np.zeros((2 * seglen, args.segs), dtype=complex)  # ss[t:segment]

        nu = FT(t, np.append(P[:seglen, 0], np.zeros(seglen)))[0]  # get freqs

        for s in range(0, args.segs):
            for i in range(0, len(P[0, :])):

                FP = FT(t, np.append(
                    P[s * seglen:(s + 1) * seglen, i], np.zeros(seglen)), False)
                ss[:, s] += FP.real * FP.real + FP.imag * FP.imag

            ss[:, s] *= nu * 1j * pref / (2 * seglen * dt)
            # (1/2 because it's the full FT, not only the pos domain)

            # Get the real part by Kramers Kronig:
            ss[:, s].real = iFT(t, 1j * np.sign(nu) *
                                FT(nu, ss[:, s], False), False).imag

        susc = np.mean(ss, axis=1)  # susc[t]
        dsusc = np.zeros(2 * seglen, dtype=complex)

        for s in range(0, args.segs):
            dif = ss[:, s] - susc
            dsusc += dif.real * dif.real + 1j * dif.imag * dif.imag

        dsusc.real = np.sqrt(dsusc.real) / args.segs
        dsusc.imag = np.sqrt(dsusc.imag) / args.segs
        args.trunclen = seglen

    t_1 = time.clock()

    if args.recalc or not t_exists or not V_exists or not P_exists:
        print(
            'Susceptibility and errors calculated - took {0:.3} s'.format(t_1 - t_0))
    print('Number of segments:\t{0}'.format(args.segs))
    print('Length of segments:\t{0} frames, {1:.0f} ps'.format(
        seglen, seglen * dt))
    print('Frequency spacing: \t~ {0:.5f} THz'.format(
        args.segs / (Nframes * dt)))

    # ========= SAVE DATA ========
    # ============================

    # Discard negative-frequency data; contains the same information as positive regime:

    nu = nu[args.trunclen:]
    susc = susc[args.trunclen:]
    dsusc = dsusc[args.trunclen:]

    nu /= 2 * np.pi  # now nu represents f instead of omega

    # Save susceptibility in a user-friendly text file:

    suscfilename = args.output + 'susc.txt'

    np.savetxt(suscfilename,
               np.transpose(
                   [nu, susc.real, dsusc.real, susc.imag, dsusc.imag]),
               delimiter='\t',
               header='freq\tsusc\'\tstd_dev_susc\'\t-susc\'\'\tstd_dev_susc\'\'')

    print('Susceptibility data saved as ' + suscfilename)

    # ==== OPTIONAL PLOTTING =====
    # ============================

    if args.noplots:
        print('User specified not to generate plots -- finished :)')

    else:

        print('Calculations complete. Generating plots...')

        # Bin data if there are too many points:
        # NOTE: matplotlib.savefig() will plot 50,000 points, but not 60,000

        if not (args.nobin or args.trunclen <= Npp):  # all data is used

            bins = np.logspace(np.log(
                Lpp) / np.log(10), np.log(len(susc)) / np.log(10), Npp - Lpp + 1).astype(int)
            bins = np.unique(np.append(np.arange(Lpp), bins))[:-1]

            susc = Bin(susc, bins)
            dsusc = Bin(dsusc, bins)
            nu = Bin(nu, bins)

            print(
                'Averaging data above datapoint {0} in log-spaced bins'.format(Lpp))
            print('Plotting {0} datapoints'.format(len(susc)))

        else:  # data is binned
            print('Plotting all {0} datapoints'.format(len(susc)))

        nuBuf = 1.4  # buffer factor for extra room in the x direction

        # Plot lin-log:

        plt.figure(figsize=(8, 5.657))
        plt.title('Complex Dielectric Function')
        plt.ylabel('$\chi$')
        plt.xlabel('$\\nu$ [THz]')
        plt.grid()
        plt.xlim(nu[1] / nuBuf, nu[-1] * nuBuf)
        plt.xscale('log')
        plt.fill_between(nu, susc.real - dsusc.real, susc.real + dsusc.real,
                         color=col2, alpha=shade)
        plt.fill_between(nu, susc.imag - dsusc.imag, susc.imag + dsusc.imag,
                         color=col1, alpha=shade)
        plt.plot(nu, susc.real, color=col2, alpha=curve,
                 linewidth=1, label='$\chi^{{\prime}}$')
        plt.plot(nu, susc.imag, color=col1, alpha=curve,
                 linewidth=1, label='$\chi^{{\prime \prime}}$')
        plt.legend(loc='best')
        plt.savefig(args.output + 'susc_linlog.' +
                    args.plotformat, format=args.plotformat)
        plt.close()

        # Plot log-log:

        plt.figure(figsize=(8, 5.657))
        plt.title('Complex Dielectric Function')
        plt.ylabel('$\chi$')
        plt.xlabel('$\\nu$ [THz]')
        plt.grid()
        plt.xlim(nu[1] / nuBuf, nu[-1] * nuBuf)
        plt.yscale('log')
        plt.xscale('log')
        plt.fill_between(nu, susc.real - dsusc.real, susc.real + dsusc.real,
                         color=col2, alpha=shade)
        plt.fill_between(nu, susc.imag - dsusc.imag, susc.imag + dsusc.imag,
                         color=col1, alpha=shade)
        plt.plot(nu, susc.real, color=col2, alpha=curve, linewidth=1,
                 label='$\chi^{{\prime}}$ : max = {0:.2f}'.format(np.max(susc.real)))
        plt.plot(nu, susc.imag, color=col1, alpha=curve, linewidth=1,
                 label='$\chi^{{\prime \prime}}$ : max = {0:.2f}'.format(np.max(susc.imag)))
        if not args.ymin == None:
            plt.ylim(ymin=args.ymin)
        plt.legend(loc='best')
        plt.savefig(args.output + 'susc_log.' +
                    args.plotformat, format=args.plotformat)

        print('Susceptibility plots generated -- finished :)')

    print('\n============================================\n\n')

    if DEBUG:
        # Inject local variables into global namespace for debugging.
        for key, value in locals().items():
            globals()[key] = value


if __name__ == "__main__":
    main(firstarg=1)<|MERGE_RESOLUTION|>--- conflicted
+++ resolved
@@ -150,14 +150,8 @@
 
         # Parameters for when data needs to be thinned for plotting
 
-<<<<<<< HEAD
         Npp = 200 # Max number of points for susc plots
         Lpp = 20 # Num points of susc plotted with lin spacing: Lpp<Npp
-
-=======
-        Npp = 100  # Max number of points for susc plots
-        Lpp = 20  # Num points of susc plotted with lin spacing: Lpp<Npp
->>>>>>> ccd47c4c
 
     # ====== INITIALIZATION ======
     # ============================
