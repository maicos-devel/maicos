#!/usr/bin/env python
# coding: utf-8

# Mandatory imports
from __future__ import absolute_import, division, print_function

import argparse
import os
import sys

import MDAnalysis as mda
import numpy as np
import scipy.optimize
import scipy.constants
import time

from . import initilize_universe, print_frameinfo
from .. import initilize_parser

from ..utils import repairMolecules, FT, ScalarProdCorr

# ========== PARSER ===========
# =============================

# parser object will already contain options for
# the topology, trajectory, begin, end, skipped frames and the box dimenions

parser = initilize_parser(add_traj_arguments=True)
parser.description = """This script, given molecular dynamics trajectory data, should produce a
    .txt file containing the complex dielectric function as a function of the (linear, not radial -
    i.e. nu or f, rather than omega) frequency, along with the associated standard deviations.
    The following algorithm, based on linear-response theory, is followed:
    *Calculate system polarization, P, at each timeframe.
    *Take the time autocorrelation, <PP>, via FFT.
    *Find a suitable truncation length for <PP> (or "cutoff") via an exponential fit.
    *Truncate <PP>.
    *Take the time derivative using a 5 point stencil numerical derivative function.
    *Take the positive-domain FT giving the complex dielectric susceptibility...
    By default, the polarization trajectory and the average system volume are saved in the
    working directory, and the data are reloaded from these files if they are present.
    A plot of the truncation-length fit as well as lin-log and log-log plots of the susceptibility
    are also produced by default."""
parser.add_argument('-temp',   dest='temperature',      type=float,
                    default=300, help='Reference temperature.')
parser.add_argument("-o", dest="output",
                    default="", help="Prefix for the output files.")
parser.add_argument("-truncfac", type=float, default=30.0,
                    help="Truncation factor.\
    By default, the autocorrelation of the polarization is fit with A*exp( -t/Tau ),\
    and the truncation length is then taken as truncfac*Tau.\
    Alternatively, the truncation length in number of steps may be specified with -trunclen.")
parser.add_argument("-trunclen", type=float,
                    help="Truncation length in picoseconds.\
    Specifying a value overrides the fitting procedure otherwise used to find the truncation length.")
parser.add_argument("-Nsegments", type=int, default=100,
                    help="The number of segments the polarization trajectory is broken into in order\
    to find the standard deviation.")
parser.add_argument("-noplots",
                    help="Prevents plots from being generated.", action="store_true")
parser.add_argument("-plotformat", default="pdf", choices=["png", "pdf", "ps", "eps", "svg"],
                    help="Allows the user to choose the format of generated plots.")
parser.add_argument("-nobin",
                    help="Prevents the data from being binned for graphing.\
    The data are by default binned logarithmically. This helps to reduce noise, particularly in\
    the high-frequency domain, and also prevents plots from being massive files."
    , action="store_true")

# ======== DEFINITIONS ========
# =============================

def TimeDerivative5PS(v, dt): # Numerical 5-point stencil time derivative
    # note: v must be evenly-spaced 1-d array

    dvdt = np.empty(len(v))

    dvdt[2:-2] = (8 * (v[2:] - v[:-2])[1:-1] - v[4:] + v[:-4]) / float(12 * dt)

    # 2 pt stencil for the 2nd-to-last datapoints; prevents any truncatoin at the ends
    dvdt[1] = (v[2] - v[0]) / float(2 * dt)
    dvdt[-2] = (v[-1] - v[-3]) / float(2 * dt)

    # slope of last segment for final datapoints
    dvdt[0] = (v[1] - v[0]) / float(dt)
    dvdt[-1] = (v[-1] - v[-2]) / float(dt)

    return dvdt


def Bin(a, bins):   # Averages array values in bins for easier plotting
    # note: "bins" array should contain the INDEX (integer) where that bin begins

    if np.iscomplex(a).any():
        avg = np.zeros(len(bins), dtype=complex) # average of data
    else:
        avg = np.zeros(len(bins))

    count = np.zeros(len(bins), dtype=int)
    ic = -1

    for i in range(0, len(a)):
        if i in bins:
            ic += 1 # index for new average
        avg[ic] += a[i]
        count[ic] += 1

    return avg / count


def single_exp(x, A, D): # Single exponential for fitting:

    return np.absolute(A) * np.exp(-x / D)

# ========== MAIN ============
# ============================

def main(firstarg=2, DEBUG=False):

    global args

    # parse the arguments and saves them in an args object
    args = parser.parse_args(args=sys.argv[firstarg:])

    print('\n====== DIELECTRIC SPECTRUM CALCULATOR ======')

    if not args.noplots: # if plots are to be created

        import matplotlib.pyplot as plt

        # Colors/alpha values for plotting
        col1 = 'royalblue'
        col2 = 'crimson'
        col3 = 'grey'
        curve = 0.9
        shade = 0.1

        # Parameters for when data needs to be thinned for plotting

        Npp = 100 # Max number of points for susc plots
        Lpp = 20 # Num points of susc plotted with lin spacing: Lpp<Npp


    # == POLARIZATION/AUTOCORR ===
    # ============================

    # the MDAnalysis universe given by the user for analysis
    u = initilize_universe(args)

    dt = args.dt * args.skipframes

    Nframes = (args.endframe - args.beginframe) // args.skipframes

    if len(args.output) > 0:
        args.output += "_"

    args.frame = 0
    t = (np.arange(args.beginframe, args.endframe) - args.beginframe) * dt

    t_0 = time.clock()

    if not os.path.isfile(args.output+'P_tseries.npy'): # check if polarization is present

        print('Polarization file not found: calculating polarization trajectory and average volume')

        P = np.zeros((Nframes , 3))
        V = np.zeros(1)

        print("\rEvaluating frame: {:>12}        time: {:>12} ps".format(
            args.frame, round(u.trajectory.time)), end="")

        for ts in u.trajectory[args.beginframe:args.endframe:args.skipframes]:

            # Calculations done in every frame
            V[0] += ts.volume
            repairMolecules(u.atoms)
            P[args.frame,:] = np.dot(u.atoms.charges, u.atoms.positions)
            args.frame += 1
            print_frameinfo(ts, args.frame)

        P /= 10 # MDA gives units of Angstroms, we use nm
        V[0] *= 1e-3 / float(args.frame) # normalization and unit conversion
        np.save(args.output+'P_tseries.npy', P)
        np.savetxt(args.output+'V.txt', V)

    elif not os.path.isfile(args.output+'V.txt'):

        print('Polarization file found: loading polarization and calculating average volume')

        P = np.load(args.output+'P_tseries.npy')
        V = np.zeros(1)

        print("\rEvaluating frame: {:>12}       time: {:>12} ps".format(
            args.frame, round(u.trajectory.time)), end="")

        for ts in u.trajectory[args.beginframe:args.endframe:args.skipframes]:

            # Calculations done in every frame
            V[0] += ts.volume
            args.frame += 1
            print_frameinfo(ts, args.frame)

        V *= 1e-3 / float(args.frame) # normalization and unit conversion
        np.savetxt(args.output+'V.txt', V)

    else:

        print('Polarization and volume files found: loading both...', end='')
        P = np.load(args.output+'P_tseries.npy')
        V = np.loadtxt(args.output+'V.txt')

    t_1 = time.clock()

    print("\nTook {:.2f} s".format(t_1 - t_0))

    print('Calculating the autocorrelation... ', end='')
    P_P = ScalarProdCorr(P)  # Autocorrelation fn of P for all timesteps
    print('Done!')

    # ======== TRUNCATION ========
    # ============================

    print('Finding the truncation length for the autocorrelation...')
    if args.trunclen == None:

        p_opt, p_cov = scipy.optimize.curve_fit(
            single_exp, t, P_P, p0=(1, 1))  # fit whole dataset

        # if necessary, cut off data and fit again
        if 2 * args.truncfac * p_opt[1] < len(P_P):
            # cutoff index for 2. fit
            im = np.absolute(t - 2 * args.truncfac * p_opt[1]).argmin()
            p_opt, p_cov = scipy.optimize.curve_fit(
                single_exp, t[:im], P_P[:im], p0=p_opt)

        # if necessary, cut off data and fit again
        if args.truncfac * p_opt[1] < len(P_P):
            # cutoff index for 2. fit
            im = np.absolute(t - args.truncfac * p_opt[1]).argmin()
            p_opt, p_cov = scipy.optimize.curve_fit(
                single_exp, t[:im], P_P[:im], p0=p_opt)

        # step where data is cut off
        args.trunclen = np.absolute(t - args.truncfac * p_opt[1]).argmin()

        # Plot the trunclen fit:

        if not args.noplots:

            plotlen = 2 * args.trunclen

            if plotlen > len(P_P):
                plotlen = int(1.1 * args.trunclen)

            if plotlen > len(P_P):
                plotlen = args.trunclen

            sk = 1 # how many data points to skip when plotting
            if plotlen > 2*Npp:
                sk = plotlen // (2*Npp) + 1 # ~2x as many points as for susc figs

            plt.figure(figsize=(8, 5.657))

            plt.title('Exponential Fit to Determine Truncation Length')
            plt.ylabel('$<P(0)$ $P(t)>$')
            plt.xlabel('t [ps]')

            plt.xlim(-0.02 * t[plotlen], t[plotlen])

            plt.axvline(x=t[args.trunclen], linewidth=1, color=col3, alpha=curve, linestyle='--',
                        label='truncation length = {0:.4} ps'.format(t[args.trunclen]))
            plt.plot(t[:plotlen:sk], P_P[:plotlen:sk], color=col1, alpha=curve, marker='.',
                     markersize=4, linestyle='', label='$<P(0)$ $P(t)>$')
            plt.plot(t[:plotlen:sk], single_exp(t[:plotlen:sk], p_opt[0], p_opt[1]),
                     linewidth=1, color=col2, alpha=curve, label='fit: ~exp( -t/{0:.4} )'.format(p_opt[1]))

            plt.legend(loc='best')

            plt.savefig(args.output+'P_autocorr_trunc_fit.'+args.plotformat, format=args.plotformat)
            plt.close()

        print('Truncation length set via exponential fit to {0} steps, i.e. {1:.6} ps'.format(
            args.trunclen, args.trunclen * dt))

    else:
        # convert from picoseconds into the frame index
        args.trunclen = int(args.trunclen / dt)
        print('Truncation length set manually to {0} steps, i.e. {1:.3} ps'.format(
            args.trunclen, args.trunclen * dt))


    # Truncate and pad with zeros:

    t = np.resize(t, 2 * args.trunclen)  # truncate
    P_P = np.append(np.resize(P_P, args.trunclen), np.zeros(args.trunclen))  # truncate, pad w zeros

    # ====== SUSCEPTIBILITY ======
    # ============================

    # Calculate susceptibility from entire autocorrelation:

    print('Calculating susceptibilty and errors...')

    t0 = time.clock()

    nu, susc = FT(t, TimeDerivative5PS(P_P, dt))


    # Find the variance/std deviation of the susceptibility:

    seglen = int(Nframes / float(args.Nsegments))  # length of segments

    if args.trunclen > seglen:
        args.Nsegments = int(Nframes / float(args.trunclen))
        seglen = int(Nframes / float(args.Nsegments))

    print('Number of segments to be used in error:\t{0}'.format(args.Nsegments))

    # std deviation of susceptibility
    dsusc = np.zeros(2 * args.trunclen, dtype=complex)

    for seg in range(0, args.Nsegments):
        P_P = ScalarProdCorr(P[seg * seglen:(seg + 1) * seglen, :])
        P_P = np.append(np.resize(P_P, args.trunclen), np.zeros(args.trunclen))
        ss = FT(t, TimeDerivative5PS(P_P, dt), False)
        dsusc += (ss - susc).real * (ss - susc).real + \
            1j * (ss - susc).imag * (ss - susc).imag

    dsusc = np.sqrt(dsusc) / args.Nsegments  # convert from variance to std. deviation

    t1 = time.clock()

    print(
        'Susceptibility and associated errors calculated - took {0:.3} s'.format(t1 - t0))


    # Discard negative-frequency data; contains the same information as positive regime:

    nu = nu[args.trunclen:]
    susc = susc[args.trunclen:]
    dsusc = dsusc[args.trunclen:]

    pref = scipy.constants.e * scipy.constants.e * 1e9 / \
        (3 * V * scipy.constants.k * args.temperature * scipy.constants.epsilon_0)

    susc *= -pref
    susc.imag *= -1  # we want -1 * Im susc (sometimes denoted as Chi'')

    dsusc *= pref  # std. deviation of susc is linear in susc
    nu /= 2 * np.pi  # now nu represents f instead of omega

    # Save susceptibility in a user-friendly text file:

    suscfilename = args.output+'susc.txt'

    np.savetxt(suscfilename,
               np.transpose([nu, susc.real, dsusc.real, susc.imag, dsusc.imag]),
               delimiter='\t',
               header='freq\tsusc\'\tstd_dev_susc\'\tsusc\'\'\tstd_dev_susc\'\'')

    print('Susceptibility data saved as ' + suscfilename)

    # ==== OPTIONAL PLOTTING =====
    # ============================

    if args.noplots:

        print('User specified not to generate plots -- finished :)')

    else:

        print('Calculations complete. Generating plots...')

<<<<<<< HEAD
=======
        # Extraction of values useful for plotting:

        nuPeak = nu[np.argmax(susc.imag)]  # frequency at peak
        nuL = nu[1]  # lower x benchmark
        nuBuf = 1.4  # buffer factor for extra room in the x direction

        suscReMax = np.max(susc.real)
        suscImMax = np.max(susc.imag)
        suscMax = np.ceil(np.max([suscReMax, suscImMax])) # max value of data
        suscL = np.min([susc.real[-1], susc.imag[1]]) / 2  # lower y benchmark
        suscBuf = 1.2  # buffer factor for extra room in the x direction

>>>>>>> 3798a23a
        # Bin data if there are too many points:
        # NOTE: matplotlib.savefig() will plot 50,000 points, but not 60,000

        if args.nobin or args.trunclen <= Npp: # all data is used

            ip = np.arange(len(susc),dtype=int)
            print('Plotting all {0} datapoints'.format(len(ip)))

        else: # data is binned

            bins = np.logspace(np.log(Lpp) / np.log(10), np.log(len(susc)) / np.log(10), Npp-Lpp).astype(int)
            bins = np.unique(np.append(np.arange(Lpp), bins))[:-1]

            susc = Bin(susc, bins)
            dsusc = Bin(dsusc, bins)
            nu = Bin(nu, bins)

            ip = np.arange(len(susc),dtype=int)
            print('Averaging data above datapoint {0} in log-spaced bins'.format(Lpp))
            print('Plotting {0} datapoints'.format(len(ip)))

        # Extraction of values useful for plotting:

        nuPeak = nu[np.argmax(susc.imag)]  # frequency at peak
        nuL = nu[1]  # lower x benchmark
        nuBuf = 1.4  # buffer factor for extra room in the x direction

        suscReMax = np.max(susc.real) 
        suscImMax = np.max(susc.imag)
        suscMax = np.ceil(np.max([suscReMax, suscImMax])) # max value of data
        suscL = np.min([susc.real[-1], susc.imag[1], susc.imag[-1]])  # lower y benchmark
        suscBuf = 1.2  # buffer factor for extra room in the x direction

        # Plot lin-log:

        plt.figure(figsize=(8, 5.657))

        plt.title('Complex Dielectric Function')
        plt.ylabel('$\chi$')
        plt.xlabel('$\\nu$ [THz]')

        plt.grid()

        plt.xlim(nuL / nuBuf, nu[-1] * nuBuf)

        plt.xscale('log')

        plt.fill_between(nu[ip], susc.real[ip] - dsusc.real[ip], susc.real[ip] +
                         dsusc.real[ip], color=col2, alpha=shade)
        plt.fill_between(nu[ip], susc.imag[ip] - dsusc.imag[ip], susc.imag[ip] +
                         dsusc.imag[ip], color=col1, alpha=shade)

        plt.plot(nu[ip], susc.real[ip], col2, alpha=curve,
                    linewidth=1, label='$\chi^{{\prime}}$')
        plt.plot(nu[ip], susc.imag[ip], col1, alpha=curve,
                    linewidth=1, label='$\chi^{{\prime \prime}}$')

        plt.legend(loc='best')

        plt.savefig(args.output + 'susc_linlog.'+args.plotformat, format=args.plotformat)

        plt.close()

        # Plot log-log:

        plt.figure(figsize=(8, 5.657))

        plt.title('Complex Dielectric Function')
        plt.ylabel('$\chi$')
        plt.xlabel('$\\nu$ [THz]')

        plt.grid()

        plt.ylim(suscL / suscBuf, suscMax * suscBuf)
        plt.xlim(nuL / nuBuf, nu[-1] * nuBuf)

        plt.yscale('log')
        plt.xscale('log')

        plt.fill_between(nu[ip], susc.real[ip] - dsusc.real[ip], susc.real[ip] +
                         dsusc.real[ip], color=col2, alpha=shade)
        plt.fill_between(nu[ip], susc.imag[ip] - dsusc.imag[ip], susc.imag[ip] +
                         dsusc.imag[ip], color=col1, alpha=shade)

        plt.plot(nu[ip], susc.real[ip], color=col2, alpha=curve, linewidth=1,
                 label='$\chi^{{\prime}}$ : max = {0:.2f}'.format(np.max(susc.real)))
        plt.plot(nu[ip], susc.imag[ip], color=col1, alpha=curve, linewidth=1,
                 label='$\chi^{{\prime \prime}}$ : max = {0:.2f}'.format(np.max(susc.imag)))

        plt.legend(loc='best')

        plt.savefig(args.output + 'susc_log.'+args.plotformat, format=args.plotformat)

        print('Susceptibility plots generated -- finished :)')

    print('\n\n')

    if DEBUG:
        # Inject local variables into global namespace for debugging.
        for key, value in locals().items():
            globals()[key] = value

if __name__ == "__main__":
    main(firstarg=1)<|MERGE_RESOLUTION|>--- conflicted
+++ resolved
@@ -369,21 +369,6 @@
 
         print('Calculations complete. Generating plots...')
 
-<<<<<<< HEAD
-=======
-        # Extraction of values useful for plotting:
-
-        nuPeak = nu[np.argmax(susc.imag)]  # frequency at peak
-        nuL = nu[1]  # lower x benchmark
-        nuBuf = 1.4  # buffer factor for extra room in the x direction
-
-        suscReMax = np.max(susc.real)
-        suscImMax = np.max(susc.imag)
-        suscMax = np.ceil(np.max([suscReMax, suscImMax])) # max value of data
-        suscL = np.min([susc.real[-1], susc.imag[1]]) / 2  # lower y benchmark
-        suscBuf = 1.2  # buffer factor for extra room in the x direction
-
->>>>>>> 3798a23a
         # Bin data if there are too many points:
         # NOTE: matplotlib.savefig() will plot 50,000 points, but not 60,000
 
