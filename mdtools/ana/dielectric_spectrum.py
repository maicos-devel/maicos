#!/usr/bin/env python
# coding: utf-8

# Mandatory imports
from __future__ import absolute_import, division, print_function

import argparse
import os
import sys

import MDAnalysis as mda
import numpy as np
import scipy.optimize
import scipy.constants
import time

from . import initilize_universe, print_frameinfo
from .. import initilize_parser

from ..utils import repairMolecules, FT, ScalarProdCorr

# ========== PARSER ===========
# =============================

# parser object will already contain options for
# the topology, trajectory, begin, end, skipped frames and the box dimenions

parser = initilize_parser(add_traj_arguments=True)
parser.description = """This script, given molecular dynamics trajectory data, should produce a\
    .txt file containing the complex dielectric function as a function of the (linear, not radial)\
    frequency, along with the associated standard deviations."""
parser.add_argument('-temp',   dest='temperature',      type=float,
                    default=300, help='Reference temperature.')
parser.add_argument("-o", "--output",
                    default="", help="Prefix for the output file.")
parser.add_argument("-truncfac", type=float, default=30.0,
                    help="Truncation factor.\
    By default, the autocorrelation of the polarization is fit with A*exp( -t/Tau ),\
    and the truncation length is then taken as truncfac*Tau. The default is 30.\
    Alternatively, the truncation length in number of steps may be specified with -trunclen.")
parser.add_argument("-trunclen", type=float,
                    help="Truncation length in picoseconds.\
    Specifying a value overrides the fitting procedure otherwise used to find the truncation length.")
parser.add_argument("-Nsegments", type=int, default=100,
                    help="The number of segments the polarization trajectory is broken into in order\
    to find the standard deviation.\
    Specifying a value overrides the fitting procedure otherwise used to find the truncation length.")
parser.add_argument("-np", "--noplots",
                    help="Prevents plots from being generated.", action="store_true")
parser.add_argument("-pf", "--plotformat", default="pdf",
                    help="Choose the format of generated plots.")


# ======== DEFINITIONS ========
# =============================

def TimeDerivative5PS(v, dt): # Numerical 5-point stencil time derivative
    # note: v must be evenly-spaced 1-d array

    dvdt = np.empty(len(v))

    dvdt[2:-2] = (8 * (v[2:] - v[:-2])[1:-1] - v[4:] + v[:-4]) / float(12 * dt)

    # 2 pt stencil for the 2nd-to-last datapoints; prevents any truncatoin at the ends
    dvdt[1] = (v[2] - v[0]) / float(2 * dt)
    dvdt[-2] = (v[-1] - v[-3]) / float(2 * dt)

    # slope of last segment for final datapoints
    dvdt[0] = (v[1] - v[0]) / float(dt)
    dvdt[-1] = (v[-1] - v[-2]) / float(dt)

    return dvdt

# Single exponential for fitting:

def single_exp(x, A, D):
    return np.absolute(A) * np.exp(-x / D)

# ========== MAIN ============
# ============================

def main(firstarg=2, DEBUG=False):

    global args

    # parse the arguments and saves them in an args object
    args = parser.parse_args(args=sys.argv[firstarg:])

    print('====== DIELECTRIC SPECTRUM CALCULATOR ======')

    if not args.noplots:
        import matplotlib.pyplot as plt

    # == POLARIZATION/AUTOCORR ===
    # ============================

    # the MDAnalysis universe given by the user for analysis
    u = initilize_universe(args)

    dt = args.dt * args.skipframes

    Nframes = (args.endframe - args.beginframe) // args.skipframes

    if len(args.output) > 0:
        args.output += "_"

    args.frame = 0
    t = (np.arange(args.beginframe, args.endframe) - args.beginframe) * dt

    t_0 = time.clock()

    if not os.path.isfile(args.output+'P_tseries.npy'): # check if polarization is present

        P = np.zeros((Nframes , 3))
        print('Polarization file not found: calculating polarization trajectory and average volume')
        V = np.zeros(1)
        print("\rEvaluating frame: {:>12}        time: {:>12} ps".format(
            args.frame, round(u.trajectory.time)), end="")
        for ts in u.trajectory[args.beginframe:args.endframe:args.skipframes]:

            # Calculations done in every frame
            V[0] += ts.volume
            repairMolecules(u.atoms)
            P[args.frame,:] = np.dot(u.atoms.charges, u.atoms.positions)
            args.frame += 1
            print_frameinfo(ts, args.frame)

        P /= 10 # MDA gives units of Angstroms, we use nm
        V[0] *= 1e-3 / float(args.frame) # normalization and unit conversion
        np.save(args.output+'P_tseries.npy', P)
        np.savetxt(args.output+'V.txt', V)

    elif not os.path.isfile(args.output+'V.txt'):

        print('Polarization file found: loading polarization and calculating average volume')
        P = np.load(args.output+'P_tseries.npy')
        V = np.zeros(1)
        print("\rEvaluating frame: {:>12}       time: {:>12} ps".format(
            args.frame, round(u.trajectory.time)), end="")

        for ts in u.trajectory[args.beginframe:args.endframe:args.skipframes]:

            # Calculations done in every frame
            V[0] += ts.volume
            args.frame += 1
            print_frameinfo(ts, args.frame)

        V *= 1e-3 / float(args.frame) # normalization and unit conversion
        np.savetxt(args.output+'V.txt', V)

    else:

        print('Polarization and volume files found: loading both...', end='')
        P = np.load(args.output+'P_tseries.npy')
        V = np.loadtxt(args.output+'V.txt')

    t_1 = time.clock()

    print("\nTook {:.2f} s".format(t_1 - t_0))

    print('Calculating the autocorrelation... ', end='')
    P_P = ScalarProdCorr(P)  # Autocorrelation fn of P for all timesteps
    print('Done')

    # ======== TRUNCATION ========
    # ============================

    # Colors for plotting
    col1 = 'royalblue'
    col2 = 'red'
    col3 = 'grey'

    # Parameters for when data needs to be thinned for plotting
<<<<<<< HEAD
    Npp = 2000 # Max number of points for all plots
    Lpp = 200 # Num points of susc plotted with lin spacing: Lpp<Npp 
=======
    Npp = 1000 # Max number of points for all plots
    Lpp = 200 # Num points of susc plotted with lin spacing: Lpp<Npp
>>>>>>> 137138c2

    # Define the truncation length:

    print('Finding the truncation length for the autocorrelation...')
    if args.trunclen == None:

        p_opt, p_cov = scipy.optimize.curve_fit(
            single_exp, t, P_P, p0=(1, 1))  # fit whole dataset

        # if necessary, cut off data and fit again
        if 2 * args.truncfac * p_opt[1] < len(P_P):
            # cutoff index for 2. fit
            im = np.absolute(t - 2 * args.truncfac * p_opt[1]).argmin()
            p_opt, p_cov = scipy.optimize.curve_fit(
                single_exp, t[:im], P_P[:im], p0=p_opt)

        # if necessary, cut off data and fit again
        if args.truncfac * p_opt[1] < len(P_P):
            # cutoff index for 2. fit
            im = np.absolute(t - args.truncfac * p_opt[1]).argmin()
            p_opt, p_cov = scipy.optimize.curve_fit(
                single_exp, t[:im], P_P[:im], p0=p_opt)

        # step where data is cut off
        args.trunclen = np.absolute(t - args.truncfac * p_opt[1]).argmin()

        # Plot the trunclen fit:

        if not args.noplots:

            plotlen = 2 * args.trunclen

            if plotlen > len(P_P):
                plotlen = int(1.1 * args.trunclen)

            if plotlen > len(P_P):
                plotlen = args.trunclen

            sk = 1
            if plotlen > Npp: # thin data so .pdf plot files aren't massive
                sk = plotlen // Npp + 1

            plt.figure(figsize=(8, 5.657))

            plt.title('Exponential Fit to Determine Truncation Length')
            plt.ylabel('$<P(0)$ $P(t)>$')
            plt.xlabel('t [ps]')

            plt.xlim(-0.02 * t[plotlen], t[plotlen])

            plt.axvline(x=t[args.trunclen], linewidth=1, color=col3, linestyle='--',
                        label='truncation length = {0:.4} s'.format(t[args.trunclen]))
            plt.plot(t[:plotlen:sk], P_P[:plotlen:sk], color=col1, marker='.',
                     markersize=4, linestyle='', label='$<P(0)$ $P(t)>$')
            plt.plot(t[:plotlen:sk], single_exp(t[:plotlen:sk], p_opt[0], p_opt[1]),
                     linewidth=1, color=col2, label='fit: ~exp( -t/{0:.4} )'.format(p_opt[1]))

            plt.legend(loc='best')

            plt.savefig(args.output+'P_autocorr_trunc_fit.'+args.plotformat, format=args.plotformat)
            plt.close()

        print('Truncation length set via exponential fit to {0} steps, i.e. {1:.6} ps'.format(
            args.trunclen, args.trunclen * dt))

    else:
        # convert from picoseconds into the frame index
        args.trunclen = int(args.trunclen / dt)
        print('Truncation length set manually to {0} steps, i.e. {1:.3} ps'.format(
            args.trunclen, args.trunclen * dt))


    # Truncate and pad with zeros:

    t = np.resize(t, 2 * args.trunclen)  # resize
    P_P = np.append(np.resize(P_P, args.trunclen), np.zeros(args.trunclen))  # resize, pad w zeros

    # ====== SUSCEPTIBILITY ======
    # ============================

    # Calculate susceptibility from entire autocorrelation:

    print('Calculating susceptibilty and errors...')

    t0 = time.clock()

    nu, susc = FT(t, TimeDerivative5PS(P_P, dt))


    # Find the variance/std deviation of the susceptibility:

    seglen = int(Nframes / float(args.Nsegments))  # length of segments

    if args.trunclen > seglen:
        args.Nsegments = int(Nframes / float(args.trunclen))
        seglen = int(Nframes / float(args.Nsegments))

    print('Number of segments to be used in error:\t{0}'.format(args.Nsegments))

    # std deviation of susceptibility
    dsusc = np.zeros(2 * args.trunclen, dtype=complex)

    for seg in range(0, args.Nsegments):
        P_P = ScalarProdCorr(P[seg * seglen:(seg + 1) * seglen, :])
        P_P = np.append(np.resize(P_P, args.trunclen), np.zeros(args.trunclen))
        ss = FT(t, TimeDerivative5PS(P_P, dt), False)
        dsusc += (ss - susc).real * (ss - susc).real + \
            1j * (ss - susc).imag * (ss - susc).imag

    dsusc = np.sqrt(dsusc) / args.Nsegments  # convert from variance to std. deviation

    t1 = time.clock()

    print(
        'Susceptibility and associated errors calculated - took {0:.3} s'.format(t1 - t0))


    # Discard negative-frequency data; contains the same information as positive regime:

    nu = nu[args.trunclen:]
    susc = susc[args.trunclen:]
    dsusc = dsusc[args.trunclen:]

    pref = scipy.constants.e * scipy.constants.e * 1e9 / \
        (3 * V * scipy.constants.k * args.temperature * scipy.constants.epsilon_0)

    susc *= -pref
    susc.imag *= -1  # we want -1 * Im susc (sometimes denoted as Chi'')

    dsusc *= pref  # std. deviation of susc is linear in susc
    nu /= 2 * np.pi  # now nu represents f instead of omega

    # Save susceptibility in a user-friendly text file:

    suscfilename = args.output+'susc.txt'

    np.savetxt(suscfilename,
               np.transpose([nu, susc.real, dsusc.real, susc.imag, dsusc.imag]),
               delimiter='\t',
               header='freq\tsusc\'\tstd_dev_susc\'\tsusc\'\'\tstd_dev_susc\'\'')

    print('Susceptibility data saved as ' + suscfilename)

    # ==== OPTIONAL PLOTTING =====
    # ============================

    if args.noplots:
        print('User specified not to generate plots -- finished :)')
    else:

        print('Calculations complete. Generating plots...')

        # Extraction of values useful for plotting:

        nuPeak = nu[np.argmax(susc.imag)]  # frequency at peak
        nuL = nu[1]  # lower x benchmark
        nuBuf = 1.4  # buffer factor for extra room in the x direction

        # max value of data
        suscMax = np.ceil(np.max([np.max(susc.real), np.max(susc.imag)]))
        suscL = np.min([susc.real[-1], susc.imag[1]]) / 2  # lower y benchmark
        suscBuf = 1.2  # buffer factor for extra room in the x direction

        # Thin data if there are too many points

        if len(susc) > Npp:  # matplotlib.savefig() will plot 50,000 points, but not 60,000
            ip = np.logspace(np.log(Lpp) / np.log(10), np.log(len(susc)) / np.log(10), Npp-Lpp).astype(int)
            ip = np.unique(np.append(np.arange(Lpp,dtype=int), ip))
            print('Too many datapoints: plotting above datapoint {0} with log spacing;'.format(Lpp))
            print('Plotting {0} datapoints'.format(len(ip)))
        else:
            ip = np.arange(len(susc),dtype=int)

        # Plot lin-log:

        plt.figure(figsize=(8, 5.657))

        plt.title('Complex Dielectric Function (lin-log)')
        plt.ylabel('$\chi$')
        plt.xlabel('$\\nu$ [THz]')

        plt.grid()

        plt.xlim(nuL / nuBuf, nu[-1] * nuBuf)

        plt.xscale('log')

        plt.fill_between(nu[ip], susc.real[ip] - dsusc.real[ip], susc.real[ip] +
                         dsusc.real[ip], color=col2, alpha=0.1)
        plt.fill_between(nu[ip], susc.imag[ip] - dsusc.imag[ip], susc.imag[ip] +
                         dsusc.imag[ip], color=col1, alpha=0.1)

        plt.plot(nu[ip], susc.real[ip], col2, linewidth=1, label='$\chi^{{\prime}}$')
        plt.plot(nu[ip], susc.imag[ip], col1, linewidth=1, label='$\chi^{{\prime \prime}}$')

        plt.legend(loc='best')

        plt.savefig(args.output + 'susc_linlog.'+args.plotformat, format=args.plotformat)

        plt.close()

        # Plot log-log

        plt.figure(figsize=(8, 5.657))

        plt.title('Complex Dielectric Function (log-log)')
        plt.ylabel('$\chi$')
        plt.xlabel('$\\nu$ [THz]')

        plt.grid()

        plt.ylim(suscL / suscBuf, suscMax * suscBuf)
        plt.xlim(nuL / nuBuf, nu[-1] * nuBuf)

        plt.yscale('log')
        plt.xscale('log')

        plt.fill_between(nu[ip], susc.real[ip] - dsusc.real[ip], susc.real[ip] +
                         dsusc.real[ip], color=col2, alpha=0.1)
        plt.fill_between(nu[ip], susc.imag[ip] - dsusc.imag[ip], susc.imag[ip] +
                         dsusc.imag[ip], color=col1, alpha=0.1)

        plt.plot(nu[ip], susc.real[ip], color=col2, linewidth=1,
                 label='$\chi^{{\prime}}$ : max = {0:.2f}'.format(np.max(susc.real)))
        plt.plot(nu[ip], susc.imag[ip], color=col1, linewidth=1,
                 label='$\chi^{{\prime \prime}}$ : max = {0:.2f}'.format(np.max(susc.imag)))

        plt.legend(loc='best')

        plt.savefig(args.output + 'susc_log.'+args.plotformat, format=args.plotformat)

        print('Plots generated -- finished :)')

    print('\n\n')

    if DEBUG:
        # Inject local variables into global namespace for debugging.
        for key, value in locals().items():
            globals()[key] = value

if __name__ == "__main__":
    main(firstarg=1)<|MERGE_RESOLUTION|>--- conflicted
+++ resolved
@@ -171,13 +171,9 @@
     col3 = 'grey'
 
     # Parameters for when data needs to be thinned for plotting
-<<<<<<< HEAD
+
     Npp = 2000 # Max number of points for all plots
     Lpp = 200 # Num points of susc plotted with lin spacing: Lpp<Npp 
-=======
-    Npp = 1000 # Max number of points for all plots
-    Lpp = 200 # Num points of susc plotted with lin spacing: Lpp<Npp
->>>>>>> 137138c2
 
     # Define the truncation length:
 
