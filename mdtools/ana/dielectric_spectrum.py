#!/usr/bin/env python
# coding: utf-8

# Mandatory imports
from __future__ import absolute_import, division, print_function

import argparse
import os
import sys
import timeit

import MDAnalysis as mda
import numpy as np
import scipy.optimize
import scipy.constants
import time

from . import initilize_universe, print_frameinfo
from .. import initilize_parser

from ..utils import repairMolecules, FT, ScalarProdCorr

# ========== PARSER ===========
# =============================
# parser object will already contain options for
# the topology, trajectory, begin, end, skipped frames and the box dimenions
parser = initilize_parser(add_traj_arguments=True)
parser.description = """Description for my awesome analysis script."""
parser.add_argument('-temp',   dest='temperature',      type=float,
                    default=300, help='Reference temperature.')
parser.add_argument("-o", "--output",
                    default="", help="Prefix for the output file.")
parser.add_argument("-truncfac", type=float, default=30.0,
                    help="Truncation factor.\
    By default, the autocorrelation of the polarization is fit with A*exp( -t/Tau ),\
    and the truncation length is then taken as truncfac*Tau. The default is 30.\
    Alternatively, the truncation length in number of steps may be specified with -trunclen.")
parser.add_argument("-trunclen", type=float,
                    help="Truncation length in picoseconds.\
    Specifying a value overrides the fitting procedure otherwise used to find the truncation length.")
parser.add_argument("-Nsegments", type=int, default=100,
                    help="The number of segments the polarization trajectory is broken into in order\
    to find the standard deviation.\
    Specifying a value overrides the fitting procedure otherwise used to find the truncation length.")
parser.add_argument("-np", "--noplots",
                    help="Prevents plots from being generated.", action="store_true")


# Numerical time derivative function using a 5-point stencil:

def TimeDerivative5PS(v, dt):  # Five-point stencil time derivative for evenly spaced array
    # note: v must be 1-d array

    dvdt = np.empty(len(v))

    dvdt[2:-2] = (8 * (v[2:] - v[:-2])[1:-1] - v[4:] + v[:-4]) / float(12 * dt)

    # 2 pt stencil for the 2nd-to-last datapoints
    dvdt[1] = (v[2] - v[0]) / float(2 * dt)
    dvdt[-2] = (v[-1] - v[-3]) / float(2 * dt)

    # slope of last segment for final datapoints
    dvdt[0] = (v[1] - v[0]) / float(dt)
    dvdt[-1] = (v[-1] - v[-2]) / float(dt)

    return dvdt

def single_exp(x, A, D):
    return np.absolute(A) * np.exp(-x / D)

# ========== MAIN ============
# ============================


def main(firstarg=2):
    global args

    # parse the arguments and saves them in an args object
    args = parser.parse_args(args=sys.argv[firstarg:])

    # the MDAnalysis universe given by the user for analysis
    u = initilize_universe(args)

    dt = args.dt

    if len(args.output) > 0:
        args.output += "_"

    P = np.zeros( ( (args.endframe-args.beginframe) // args.skipframes , 3) )

<<<<<<< HEAD
=======
    P = np.zeros( ( ( args.endframe-args.beginframe) // args.skipframes , 3) )
>>>>>>> 1f1031c7
    V = 0
    t = dt * np.arange(args.beginframe,args.endframe,args.skipframes)
    t -= dt * args.beginframe

    # ======== MAIN LOOP =========
    # ============================
    t_0 = time.clock()
    args.frame = 0
    print("\rEvaluating frame: {:>12}\ttime: {:>12} ps".format(
        args.frame, round(u.trajectory.time)), end="")
    for ts in u.trajectory[args.beginframe:args.endframe:args.skipframes]:

        # Calculations done in every frame
        V += ts.volume
        repairMolecules(u.atoms)
        P[args.frame,:] = np.dot(u.atoms.charges, u.atoms.positions)

        args.frame += 1
        print_frameinfo(ts, args.frame)

    t_1 = time.clock()
    print("\n")

<<<<<<< HEAD
    print("Calculation took {:.2f} seconds.".format(t_1 - t_0))
=======
    print("Calculation took {:.2f} seconds.".format(t_end - t_0))
>>>>>>> 1f1031c7

    V /= args.frame
    P_P = ScalarProdCorr(P)  # Autocorrelation fn of P for all timesteps
    # Define the truncation length:

    col1 = 'royalblue'
    col2 = 'red'
    col3 = 'grey'

    if args.trunclen == None:

        p_opt, p_cov = scipy.optimize.curve_fit(
            single_exp, t, P_P, p0=(1, 1))  # fit whole dataset

        # if necessary, cut off data and fit again
        if 2 * args.truncfac * p_opt[1] < len(P_P):
            # cutoff index for 2. fit
            im = np.absolute(t - 2 * args.truncfac * p_opt[1]).argmin()
            p_opt, p_cov = scipy.optimize.curve_fit(
                single_exp, t[:im], P_P[:im], p0=p_opt)

        # if necessary, cut off data and fit again
        if args.truncfac * p_opt[1] < len(P_P):
            # cutoff index for 2. fit
            im = np.absolute(t - args.truncfac * p_opt[1]).argmin()
            p_opt, p_cov = scipy.optimize.curve_fit(
                single_exp, t[:im], P_P[:im], p0=p_opt)

        # step where data is cut off
        args.trunclen = np.absolute(t - args.truncfac * p_opt[1]).argmin()

        # Plot the trunclen fit:

        if not args.noplots:

            import matplotlib.pyplot as plt

            plotlen = 2 * args.trunclen

            if plotlen > len(P_P):
                plotlen = int(1.1 * args.trunclen)

            if plotlen > len(P_P):
                plotlen = args.trunclen

            plt.figure(figsize=(8, 5))

            plt.title('Exponential Fit to Determine Truncation Length')
            plt.ylabel('$<P(0)$ $P(t)>$')
            plt.xlabel('t [ps]')

            plt.xlim(-0.02 * t[plotlen], t[plotlen])

            plt.axvline(x=t[args.trunclen], linewidth=1, color=col3, linestyle='--',
                        label='truncation length = {0:.4} s'.format(t[args.trunclen]))
            plt.plot(t[:plotlen], P_P[:plotlen], color=col1, marker='.',
                     markersize=4, linestyle='', label='$<P(0)$ $P(t)>$')
            plt.plot(t[:plotlen], single_exp(t[:plotlen], p_opt[0], p_opt[1]),
                     linewidth=1, color=col2, label='fit: ~exp( -t/{0:.4} )'.format(p_opt[1]))

            plt.legend(loc='best')

            plt.savefig(args.output+'P_autocorr_trunc_fit.pdf', format='pdf')
            plt.close()

        print('Truncation length set via exponential fit to {0} steps, i.e. {1:.6} ps\n'.format(
            args.trunclen, args.trunclen * dt))

    else:
        # convert from picoseconds into the frame index
        args.trunclen = int(args.trunclen / dt)
        print('Truncation length set manually to {0} steps, i.e. {1:.3} ps\n'.format(
            args.trunclen, args.trunclen * dt))


    # Truncate and pad with zeros:

    t = np.resize(t, 2 * args.trunclen)  # resize
    P_P = np.append(np.resize(P_P, args.trunclen), np.zeros(args.trunclen))  # resize, pad w zeros


    # Calculate susceptibility from entire autocorrelation:

    print('Calculating susceptibilty and errors...')

    t0 = timeit.default_timer()

    nu, susc = FT(t, TimeDerivative5PS(P_P, u.trajectory.dt))


    # Find the variance/std deviation of the susceptibility:

    seglen = int(len(u.trajectory) / args.Nsegments)  # length of segments

    if args.trunclen > seglen:
        args.Nsegments = int(len(u.trajectory) / float(args.trunclen))
        seglen = int(len(u.trajectory) / float(args.Nsegments))

    print('Number of segments to be used in error:\t{0}'.format(args.Nsegments))

    # std deviation of susceptibility
    dsusc = np.zeros(2 * args.trunclen, dtype=complex)

    for seg in range(0, args.Nsegments):
        P_P = ScalarProdCorr(P[seg * seglen:(seg + 1) * seglen, :])
        P_P = np.append(np.resize(P_P, args.trunclen), np.zeros(args.trunclen))
        ss = FT(t, TimeDerivative5PS(P_P, u.trajectory.dt), False)
        dsusc += (ss - susc).real * (ss - susc).real + \
            1j * (ss - susc).imag * (ss - susc).imag

    dsusc = np.sqrt(dsusc) / args.Nsegments  # convert from variance to std. deviation

    t1 = timeit.default_timer()

    print(
        'Susceptibility and associated errors calculated - took {0:.3} s\n'.format(t1 - t0))


    # Discard negative-frequency data; contains the same information as positive regime:

    nu = nu[args.trunclen:]
    susc = susc[args.trunclen:]
    dsusc = dsusc[args.trunclen:]

    pref = scipy.constants.e * scipy.constants.e * 1e9 / \
        (3 * V * scipy.constants.k * T * scipy.constants.epsilon_0)

    susc *= -pref
    susc.imag *= -1  # we want -1 * Im susc (sometimes denoted as Chi'')

    dsusc *= pref  # std. deviation of susc is linear in susc
    nu /= 2 * np.pi  # now nu represents f instead of omega

    # Save susceptibility in a user-friendly text file:

    suscfilename = args.output+'susc.txt'

    np.savetxt(suscfilename,
               np.transpose([nu, susc.real, dsusc.real, susc.imag, dsusc.imag]),
               delimiter='\t',
               header='nu\tsusc\'\tstd_dev_susc\'\tsusc\'\'\tstd_dev_susc\'\'')

    print('Susceptibility data saved as ' + suscfilename + '\n')

    if args.noplots:
        print('User specified not to generate plots -- finished')
    else:
        # -------------------- Plotting ------------------------ #

        print('Calculations complete. Generating plots...\n')

        # Extraction of values useful for plotting:

        nuPeak = nu[np.argmax(susc.imag)]  # frequency at peak
        nuL = nu[1]  # lower x benchmark
        nuBuf = 1.4  # buffer factor for extra room in the x direction

        # max value of data
        suscMax = np.ceil(np.max([np.max(susc.real), np.max(susc.imag)]))
        suscL = np.min([susc.real[-1], susc.imag[1]]) / 2  # lower y benchmark
        suscBuf = 1.2  # buffer factor for extra room in the x direction


        # Plot lin-log:

        plt.figure(figsize=(8, 5))

        plt.title('Complex Dielectric Function (lin-log)')
        plt.ylabel('$\chi$')
        plt.xlabel('$\\nu$ [THz]')

        plt.grid()

        plt.xlim(nuL / nuBuf, nu[-1] * nuBuf)

        plt.xscale('log')

        plt.fill_between(nu, susc.real - dsusc.real, susc.real +
                         dsusc.real, color=col2, alpha=0.1)
        plt.fill_between(nu, susc.imag - dsusc.imag, susc.imag +
                         dsusc.imag, color=col1, alpha=0.1)

        plt.plot(nu, susc.real, col2, linewidth=1, label='$\chi^{{\prime}}$')
        plt.plot(nu, susc.imag, col1, linewidth=1, label='$\chi^{{\prime \prime}}$')

        plt.legend(loc='best')

        plt.savefig(args.output + 'susc_linlog.pdf', format='pdf')

        plt.close()

        # Plot log-log

        plt.figure(figsize=(8, 5))

        plt.title('Complex Dielectric Function (log-log)')
        plt.ylabel('$\chi$')
        plt.xlabel('$\\nu$ [THz]')

        plt.grid()

        plt.ylim(suscL / suscBuf, suscMax * suscBuf)
        plt.xlim(nuL / nuBuf, nu[-1] * nuBuf)

        plt.yscale('log')
        plt.xscale('log')

        plt.fill_between(nu, susc.real - dsusc.real, susc.real +
                         dsusc.real, color=col2, alpha=0.1)
        plt.fill_between(nu, susc.imag - dsusc.imag, susc.imag +
                         dsusc.imag, color=col1, alpha=0.1)

        plt.plot(nu, susc.real, color=col2, linewidth=1,
                 label='$\chi^{{\prime}}$ : max = {0:.2f}'.format(np.max(susc.real)))
        plt.plot(nu, susc.imag, color=col1, linewidth=1,
                 label='$\chi^{{\prime \prime}}$ : max = {0:.2f}'.format(np.max(susc.imag)))

        plt.legend(loc='best')

        plt.savefig(args.output + 'susc_log.pdf', format='pdf')

        print('Plots generated -- finished\n')

    print('- - - - - - - - - - - - - - - - - - - - \n')

if __name__ == "__main__":
    main(firstarg=1)<|MERGE_RESOLUTION|>--- conflicted
+++ resolved
@@ -86,12 +86,8 @@
     if len(args.output) > 0:
         args.output += "_"
 
-    P = np.zeros( ( (args.endframe-args.beginframe) // args.skipframes , 3) )
-
-<<<<<<< HEAD
-=======
-    P = np.zeros( ( ( args.endframe-args.beginframe) // args.skipframes , 3) )
->>>>>>> 1f1031c7
+    P = np.zeros(((args.endframe - args.beginframe) // args.skipframes , 3))
+
     V = 0
     t = dt * np.arange(args.beginframe,args.endframe,args.skipframes)
     t -= dt * args.beginframe
@@ -115,11 +111,8 @@
     t_1 = time.clock()
     print("\n")
 
-<<<<<<< HEAD
     print("Calculation took {:.2f} seconds.".format(t_1 - t_0))
-=======
-    print("Calculation took {:.2f} seconds.".format(t_end - t_0))
->>>>>>> 1f1031c7
+
 
     V /= args.frame
     P_P = ScalarProdCorr(P)  # Autocorrelation fn of P for all timesteps
@@ -343,7 +336,5 @@
 
         print('Plots generated -- finished\n')
 
-    print('- - - - - - - - - - - - - - - - - - - - \n')
-
 if __name__ == "__main__":
     main(firstarg=1)