#!/usr/bin/env python
# coding: utf8

from __future__ import absolute_import, division, print_function

import os

import numpy as np
from MDAnalysis.units import constants, convert
import scipy.constants

from .base import AnalysisBase
from ..utils import FT, iFT, ScalarProdCorr, repairMolecules

constants["Boltzman_constant"] = 8.314462159e-3
constants["electric_constant"] = 5.526350e-3

<<<<<<< HEAD
=======
def Bin(a, bins):
    """Averages array values in bins for easier plotting.
    Note: "bins" array should contain the INDEX (integer) where that bin begins"""

    if np.iscomplex(a).any():
        avg = np.zeros(len(bins), dtype=complex)  # average of data
    else:
        avg = np.zeros(len(bins))

    count = np.zeros(len(bins), dtype=int)
    ic = -1

    for i in range(0, len(a)):
        if i in bins:
            ic += 1  # index for new average
        avg[ic] += a[i]
        count[ic] += 1

    return avg / count
>>>>>>> 9ca177ba

class epsilon_bulk(AnalysisBase):
    """Computes the dipole moment flcutuations and from this the
    dielectric constant.
    For group selections use strings in the MDAnalysis selection command style"""

    def __init__(self,
                 atomgroup,
                 sel="all",
                 outfreq=100,
                 temperature=300,
                 bpbc=True,
                 output="eps",
                 **kwargs):
        super(epsilon_bulk, self).__init__(atomgroup.universe.trajectory,
                                           **kwargs)
        self.atomgroup = atomgroup
        self.sel = sel
        self.outfreq = 100
        self.temperature = temperature
        self.bpbc = bpbc
        self.output = output

    def _configure_parser(self, parser):
        parser.description = self.__doc__
        parser.add_argument(
            '-sel',
            dest='sel',
            type=str,
            default='all',
            help='Atoms for which to compute the profile')
        parser.add_argument(
            '-dout',
            dest='outfreq',
            type=float,
            default=100,
            help='Number of frames after which the output is updated.')
        parser.add_argument(
            '-o',
            dest='output',
            type=str,
            default='eps',
            help='Prefix for output filenames')
        parser.add_argument(
            '-temp',
            dest='temperature',
            type=float,
            default=300,
            help='temperature (K)')
        parser.add_argument(
            '-nopbcrepair',
            dest='bpbc',
            action='store_false',
            help='do not make broken molecules whole again ' +
            '(only works if molecule is smaller than shortest box vector')

    def _prepare(self):
        self.volume = 0
        self.M = np.zeros(3)
        self.M2 = np.zeros(3)

        self.selection = self.atomgroup.select_atoms(self.sel)
        self.charges = self.selection.charges

        if self._verbose:
            print("There are {} atoms in the selection '{}'.".format(
                self.selection.n_atoms, self.sel))

    def _single_frame(self):
        # Make molecules whole
        if self.bpbc:
            repairMolecules(self.selection)

        self.volume += self.selection.universe.trajectory.ts.volume

        M = np.dot(self.charges, self.selection.positions)
        self.M += M
        self.M2 += M * M

        if self._save and self._frame_index % self.outfreq == 0 and self._frame_index > 0:
            self._calculate_results()
            self._save_results()

    def _calculate_results(self):
        index = self._frame_index + 1

        self.results["M"] = self.M / index
        self.results["M2"] = self.M2 / index
        self.results["volume"] = self.volume / index
        self.results["fluct"] = self.results["M2"] - self.results["M"]**2
        self.results["eps"] = 1 + self.results["fluct"] / (
            convert(constants["Boltzman_constant"], "kJ/mol",
                    "eV") * self.temperature * self.results["volume"] *
            constants["electric_constant"])
        self.results["eps_mean"] = 1 + self.results["fluct"].mean() / (
            convert(constants["Boltzman_constant"], "kJ/mol",
                    "eV") * self.temperature * self.results["volume"] *
            constants["electric_constant"])

    def _conclude(self):
        if self._verbose:
            print(
                "The following averages for the complete trajectory have been calculated:"
            )

            print("")
            for i, d in enumerate("xyz"):
                print(" <M_{}> = {:.4f} eÅ".format(d, self.results["M"][i]))

            print("")
            for i, d in enumerate("xyz"):
                print(" <M_{}²> = {:.4f} (eÅ)²".format(d,
                                                       self.results["M2"][i]))

            print("")
            print(" <|M|²> = {:.4f} (eÅ)²".format(self.results["M2"].mean()))
            print(" |<M>|² = {:.4f} (eÅ)²".format((self.results["M"]
                                                   **2).mean()))

            print("")
            print(" <|M|²> - |<M>|² = {:.4f} (eÅ)²".format(
                self.results["fluct"].mean()))

            print("")
            for i, d in enumerate("xyz"):
                print(" ε_{} = {:.2f} ".format(d, self.results["eps"][i]))

            print("")
            print(" ε = {:.2f}".format(self.results["eps_mean"]))
            print("")

    def _save_results(self):
        np.savetxt(
            self.output + '.dat',
            np.hstack([self.results["eps_mean"], self.results["eps"]]).T,
            fmt='%1.2f',
            header='eps\teps_x\teps_y\teps_z')


class epsilon_planar(AnalysisBase):
    """Calculate the dielectric profile. See Bonthuis et. al., Langmuir 28, vol. 20 (2012) for details."""

    def __init__(self,
                 atomgroup,
                 output="eps",
                 binwidth=0.05,
                 dim=2,
                 zmin=0,
                 zmax=-1,
                 temperature=300,
                 groups=['resname SOL', 'not resname SOL'],
                 outfreq=10000,
                 b2d=False,
                 bsym=False,
                 vac=False,
                 membrane_shift=False,
                 com=False,
                 bpbc=True,
                 **kwself):

        # Inherit all classes from AnalysisBase
        super(epsilon_planar, self).__init__(atomgroup.universe.trajectory,
                                             **kwself)
        self.atomgroup = atomgroup
        self.output = output
        self.binwidth = binwidth
        self.dim = dim
        self.zmin = zmin
        self.zmax = zmax
        self.temperature = temperature
        self.groups = groups
        self.outfreq = outfreq
        self.b2d = b2d
        self.bsym = bsym
        self.vac = vac
        self.membrane_shift = membrane_shift
        self.com = com
        self.bpbc = bpbc

    def _configure_parser(self, parser):
        parser.description = self.__doc__
        parser.add_argument(
            '-dz',
            dest='binwidth',
            type=float,
            default=0.05,
            help='specify the binwidth [nm]')
        parser.add_argument(
            '-d',
            dest='dim',
            type=int,
            default=2,
            help='direction normal to the surface (x,y,z=0,1,2, default: z)')
        parser.add_argument(
            '-zmin',
            dest='zmin',
            type=float,
            default=0,
            help='minimal z-coordinate for evaluation [nm]')
        parser.add_argument(
            '-zmax',
            dest='zmax',
            type=float,
            default=-1,
            help='maximal z-coordinate for evaluation [nm]')
        parser.add_argument(
            '-temp',
            dest='temperature',
            type=float,
            default=300,
            help='temperature [K]')
        parser.add_argument(
            '-o',
            dest='output',
            type=str,
            default='eps',
            help='Prefix for output filenames')
        parser.add_argument(
            '-groups',
            dest='groups',
            type=str,
            nargs='+',
            default=['resname SOL', 'not resname SOL'],
            help='atom group selection')
        parser.add_argument(
            '-dout',
            dest='outfreq',
            type=float,
            default=10000,
            help=
            'Default number of frames after which output files are refreshed (10000)'
        )
        parser.add_argument(
            '-2d',
            dest='b2d',
            action='store_const',
            const=True,
            default=False,
            help='use 2d slab geometry')
        parser.add_argument(
            '-vac',
            dest='vac',
            action='store_const',
            const=True,
            default=False,
            help='use vacuum boundary conditions instead of metallic (2D only!).'
        )
        parser.add_argument(
            '-sym',
            dest='bsym',
            action='store_const',
            const=True,
            default=False,
            help='symmetrize the profiles')
        parser.add_argument(
            '-shift',
            dest='membrane_shift',
            action='store_const',
            const=True,
            default=False,
            help=
            'shift system by half a box length (useful for membrane simulations)'
        )
        parser.add_argument(
            '-com',
            dest='com',
            action='store_const',
            const=True,
            default=False,
            help='shift system such that the water COM is centered')
        parser.add_argument(
            '-nopbcrepair',
            dest='bpbc',
            action='store_false',
            help=
            'do not make broken molecules whole again (only works if molecule is smaller than shortest box vector'
        )

    def _prepare(self):
        if self._verbose:
            print("\nCalcualate profile for the following group(s):")

        self.mysels = []
        for i, gr in enumerate(self.groups):
            self.mysels.append(self.atomgroup.select_atoms(gr))
            if self._verbose:
                print("{:>15}: {:>10} atoms".format(gr, self.mysels[i].n_atoms))
            if self.mysels[i].n_atoms == 0:
                raise RuntimeError(
                    "\n '{}' does not contain any atoms. Please adjust group selection."
                    .format(gr))

        print("\n")

        self.sol = self.atomgroup.select_atoms('resname SOL')

        # Assume a threedimensional universe...
        self.xydims = np.roll(np.arange(3), -self.dim)[1:]
        dz = self.binwidth * 10  # Convert to Angstroms

        if (self.zmax == -1):
            self.zmax = self.atomgroup.universe.dimensions[self.dim]
        else:
            self.zmax *= 10

        self.zmin *= 10
        # CAVE: binwidth varies in NPT !
        self.nbins = int((self.zmax - self.zmin) / dz)

        # Use 10 hardoced blocks for resampling
        self.resample = 10
        self.resample_freq = int(
            np.ceil((self.stop - self.start) / self.resample))

        self.V = 0
        self.Lz = 0
        self.A = np.prod(self.atomgroup.universe.dimensions[self.xydims])

        self.m_par = np.zeros((self.nbins, len(self.groups), self.resample))
        self.mM_par = np.zeros((self.nbins, len(self.groups),
                                self.resample))  # total fluctuations
        self.mm_par = np.zeros((self.nbins, len(self.groups)))  # self
        self.cmM_par = np.zeros((self.nbins,
                                 len(self.groups)))  # collective contribution
        self.cM_par = np.zeros((self.nbins, len(self.groups)))
        self.M_par = np.zeros((self.resample))

        # Same for perpendicular
        self.m_perp = np.zeros((self.nbins, len(self.groups), self.resample))
        self.mM_perp = np.zeros((self.nbins, len(self.groups),
                                 self.resample))  # total fluctuations
        self.mm_perp = np.zeros((self.nbins, len(self.groups)))  # self
        self.cmM_perp = np.zeros((self.nbins,
                                  len(self.groups)))  # collective contribution
        self.cM_perp = np.zeros((self.nbins,
                                 len(self.groups)))  # collective contribution
        self.M_perp = np.zeros((self.resample))
        self.M_perp_2 = np.zeros((self.resample))

        if self._verbose:
            print('Using', self.nbins, 'bins.')

    def _single_frame(self):

        if (self.zmax == -1):
            zmax = self._self._ts.dimensions[self.dim]
        else:
            zmax = self.zmax

        if self.membrane_shift:
            # shift membrane
            self._ts.positions[:, self.dim] += self._ts.dimensions[self.dim] / 2
            self._ts.positions[:, self.dim] %= self._ts.dimensions[self.dim]
        if self.com:
            # put water COM into center
            waterCOM = np.sum(
                self.sol.atoms.positions[:, 2] *
                self.sol.atoms.masses) / self.sol.atoms.masses.sum()
            if self._verbose:
                print("shifting by ", waterCOM)
            self._ts.positions[:, self.dim] += self._ts.dimensions[
                self.dim] / 2 - waterCOM
            self._ts.positions[:, self.dim] %= self._ts.dimensions[self.dim]

        if self.bpbc:
            # make broken molecules whole again!
            repairMolecules(self.atomgroup)

        dz_frame = self._ts.dimensions[self.dim] / self.nbins

        # precalculate total polarization of the box
        this_M_perp, this_M_par = np.split(
            np.roll(
                np.dot(self.atomgroup.charges, self.atomgroup.positions),
                -self.dim), [1])

        # Use polarization density ( for perpendicular component )
        # ========================================================

        # sum up the averages
        self.M_perp[self._frame_index // self.resample_freq] += this_M_perp
        self.M_perp_2[self._frame_index // self.resample_freq] += this_M_perp**2
        for i, sel in enumerate(self.mysels):
            bins = ((sel.atoms.positions[:, self.dim] - self.zmin) / (
                (zmax - self.zmin) / (self.nbins))).astype(int)
            bins[np.where(bins < 0)] = 0  # put all charges back inside box
            bins[np.where(bins > self.nbins)] = self.nbins
            curQ = np.histogram(
                bins, bins=np.arange(self.nbins + 1),
                weights=sel.atoms.charges)[0]
            this_m_perp = -np.cumsum(curQ / self.A)
            self.m_perp[:, i, self._frame_index //
                        self.resample_freq] += this_m_perp
            self.mM_perp[:, i, self._frame_index //
                         self.resample_freq] += this_m_perp * this_M_perp
            self.mm_perp[:, i] += this_m_perp * this_m_perp * \
                (self._ts.dimensions[self.dim] / self.nbins) * self.A  # self term
            # collective contribution
            self.cmM_perp[:, i] += this_m_perp * \
                (this_M_perp - this_m_perp * (self.A * dz_frame))
            self.cM_perp[:, i] += this_M_perp - this_m_perp * self.A * dz_frame

        # Use virtual cutting method ( for parallel component )
        # ========================================================
        nbinsx = 250  # number of virtual cuts ("many")

        for i, sel in enumerate(self.mysels):
            # Move all z-positions to 'center of charge' such that we avoid monopoles in z-direction
            # (compare Eq. 33 in Bonthuis 2012; we only want to cut in x/y direction)
            chargepos=sel.atoms.positions * \
                np.abs(sel.atoms.charges[:, np.newaxis])
            atomsPerMolecule = sel.n_atoms // sel.n_residues
            centers=sum(chargepos[i::atomsPerMolecule] for i in range(atomsPerMolecule)) \
                / np.abs(sel.residues[0].atoms.charges).sum()
            testpos = sel.atoms.positions
            testpos[:, self.dim] = np.repeat(centers[:, self.dim],
                                             atomsPerMolecule)
            binsz = (((testpos[:, self.dim] - self.zmin) %
                      self._ts.dimensions[self.dim]) / (
                          (zmax - self.zmin) / self.nbins)).astype(int)

            # Average parallel directions
            for j, direction in enumerate(self.xydims):
                dx = self._ts.dimensions[direction] / nbinsx
                binsx = (sel.atoms.positions[:, direction] /
                         (self._ts.dimensions[direction] / nbinsx)).astype(int)
                # put all charges back inside box
                binsx[np.where(binsx < 0)] = 0
                binsx[np.where(binsx > nbinsx)] = nbinsx
                curQx = np.histogram2d(
                    binsz,
                    binsx,
                    bins=[
                        np.arange(0, self.nbins + 1),
                        np.arange(0, nbinsx + 1)
                    ],
                    weights=sel.atoms.charges)[0]
                curqx = np.cumsum(
                    curQx,
                    axis=1) / (self._ts.dimensions[self.xydims[1 - j]] *
                               (self._ts.dimensions[self.dim] / self.nbins)
                              )  # integral over x, so uniself._ts of area
                this_m_par = -curqx.mean(axis=1)

                self.m_par[:, i, self._frame_index //
                           self.resample_freq] += this_m_par
                self.mM_par[:, i, self._frame_index // self.resample_freq] += this_m_par * \
                    this_M_par[j]
                self.M_par[self._frame_index //
                           self.resample_freq] += this_M_par[j]
                self.mm_par[:, i] += this_m_par * \
                    this_m_par * dz_frame * self.A
                # collective contribution
                self.cmM_par[:, i] += this_m_par * \
                    (this_M_par[j] - this_m_par * dz_frame * self.A)
                self.cM_par[:, i] += this_M_par[j] - \
                    this_m_par * dz_frame * self.A

        self.V += self._ts.volume
        self.Lz += self._ts.dimensions[self.dim]

        if self._save and self._frame_index % self.outfreq == 0 and self._frame_index > 0:
            self._calculate_results()
            self._save_results()

    def _calculate_results(self):
        self._index = self._frame_index + 1

        self.results["V"] = self.V / self._index

        cov_perp = self.mM_perp.sum(axis=2) / self._index - \
            self.m_perp.sum(axis=2) / self._index * \
            self.M_perp.sum() / self._index
        dcov_perp = np.sqrt((self.mM_perp.std(axis=2) / self._index * self.resample)**2
                            + (self.m_perp.std(axis=2) / self._index
                             * self.resample * self.M_perp.sum() / self._index)**2 +
                            (self.m_perp.sum(axis=2) / self._index * self.M_perp.std() \
                               / self._index * self.resample)**2) / np.sqrt(self.resample - 1)
        cov_perp_self = self.mm_perp / self._index - \
            (self.m_perp.sum(axis=2) / self._index * self.m_perp.sum(axis=2)
             / self._index * self.A * self.Lz / self.nbins / self._index)
        cov_perp_coll = self.cmM_perp / self._index - \
            self.m_perp.sum(axis=2) / self._index * self.cM_perp / self._index

        var_perp = self.M_perp_2.sum() / self._index - (
            self.M_perp.sum() / self._index)**2
        dvar_perp = (self.M_perp_2 / self._index - (self.M_perp / self._index)**2).std() \
            / np.sqrt(self.resample - 1)

        cov_par = self.mM_par.sum(axis=2) / self._index - \
            self.m_par.sum(axis=2) / self._index * \
            self.M_par.sum() / self._index
        cov_par_self = self.mm_par / self._index - \
            self.m_par.sum(axis=2) / self._index * (self.m_par.sum(axis=2) *
                                                    self.Lz / self.nbins / self._index * self.A) / self._index
        cov_par_coll = self.cmM_par / self._index - \
            self.m_par.sum(axis=2) / self._index * self.cM_par / self._index
        dcov_par = np.sqrt((self.mM_par.std(axis=2) / self._index * self.resample)**2
                           + (self.m_par.std(axis=2) / self._index
                              * self.resample * self.M_par.sum() / self._index)**2
                           + (self.m_par.sum(axis=2) / self._index * self.M_par.std() / \
                            self._index * self.resample)**2) / np.sqrt(self.resample - 1)

        eps0inv = 1. / 8.854e-12
        pref = (1.6e-19)**2 / 1e-10
        kB = 1.3806488e-23
        beta = 1. / (kB * self.temperature)

        self.results["eps_par"] = beta * eps0inv * pref / 2 * cov_par
        self.results["deps_par"] = beta * eps0inv * pref / 2 * dcov_par
        self.results["eps_par_self"] = beta * eps0inv * pref / 2 * cov_par_self
        self.results["eps_par_coll"] = beta * eps0inv * pref / 2 * cov_par_coll

        if (self.b2d):
            self.results["eps_perp"] = -beta * eps0inv * pref * cov_perp
            self.results[
                "eps_perp_self"] = -beta * eps0inv * pref * cov_perp_self
            self.results[
                "eps_perp_coll"] = -beta * eps0inv * pref * cov_perp_coll
            self.results["deps_perp"] = np.abs(
                -eps0inv * beta * pref) * dcov_perp
            if (self.vac):
                self.results["eps_perp"] *= 2. / 3.
                self.results["eps_perp_self"] *= 2. / 3.
                self.results["eps_perp_coll"] *= 2. / 3.
                self.results["deps_perp"] *= 2. / 3.

        else:
            self.results["eps_perp"] = (- eps0inv * beta * pref * cov_perp) \
                / (1 + eps0inv * beta * pref / self.results["V"] * var_perp)
            self.results["deps_perp"] = np.abs((- eps0inv * beta * pref) /
                                          (1 + eps0inv * beta * pref / self.results["V"] * var_perp)) * dcov_perp \
                + np.abs((- eps0inv * beta * pref * cov_perp) /
                         (1 + eps0inv * beta * pref / self.results["V"] * var_perp)**2) * dvar_perp

            self.results["eps_perp_self"] = (- eps0inv * beta * pref * cov_perp_self) \
                / (1 + eps0inv * beta * pref / self.results["V"] * var_perp)
            self.results["eps_perp_coll"] = (- eps0inv * beta * pref * cov_perp_coll) \
                / (1 + eps0inv * beta * pref / self.results["V"] * var_perp)

        if (self.zmax == -1):
            self.results["z"] = np.linspace(self.zmin, self.Lz / self._index,
                                            len(self.results["eps_par"])) / 10
        else:
            self.results["z"] = np.linspace(self.zmin, self.zmax,
                                            len(self.results["eps_par"])) / 10.

    def _save_results(self):
        outdata_perp = np.hstack([
            self.results["z"][:, np.newaxis],
            self.results["eps_perp"].sum(axis=1)[:, np.newaxis],
            self.results["eps_perp"],
            np.linalg.norm(self.results["deps_perp"],
                           axis=1)[:, np.newaxis], self.results["deps_perp"],
            self.results["eps_perp_self"].sum(axis=1)[:, np.newaxis],
            self.results["eps_perp_coll"].sum(axis=1)[:, np.newaxis],
            self.results["eps_perp_self"], self.results["eps_perp_coll"]
        ])
        outdata_par = np.hstack([
            self.results["z"][:, np.newaxis],
            self.results["eps_par"].sum(axis=1)[:, np.newaxis],
            self.results["eps_par"],
            np.linalg.norm(self.results["deps_par"],
                           axis=1)[:, np.newaxis], self.results["deps_par"],
            self.results["eps_par_self"].sum(axis=1)[:, np.newaxis],
            self.results["eps_par_coll"].sum(axis=1)[:, np.newaxis],
            self.results["eps_par_self"], self.results["eps_par_coll"]
        ])

        if (self.bsym):
            for i in range(len(outdata_par) - 1):
                outdata_par[i + 1] = .5 * \
                    (outdata_par[i + 1] + outdata_par[i + 1][-1::-1])
            for i in range(len(outdata_perp) - 1):
                outdata_perp[i + 1] = .5 * \
                    (outdata_perp[i + 1] + outdata_perp[i + 1][-1::-1])

        header = "statistics over {:.1f} picoseconds".format(
            self._index * self.atomgroup.universe.trajectory.dt)
        np.savetxt(self.output + '_perp.dat', outdata_perp, header=header)
        np.savetxt(self.output + '_par.dat', outdata_par, header=header)

class dielectric_spectrum(AnalysisBase):
    """This module, given molecular dynamics trajectory data, produces a
        .txt file containing the complex dielectric function as a function of the (linear, not radial -
        i.e. nu or f, rather than omega) frequency, along with the associated standard deviations.
        The algorithm is based on the Fluctuation Dissipation Relation (FDR):\
        chi(f) = -1/(3 V k_B T epsilon_0) FT{theta(t) <P(0) dP(t)/dt>}.\
        By default, the polarization trajectory, time series array and the average system volume are
        saved in the working directory, and the data are reloaded from these files if they are present.
        Lin-log and log-log plots of the susceptibility are also produced by default."""

    # TODO set up script to calc spectrum at intervals while calculating polarization
    # for very big-data trajectories

    # TODO merge with molecular version?

    def __init__(self, atomgroup, temperature=300, output="", use=None,
                 segs=20, df=None, noplots=False, plotformat="pdf",
                 ymin=None, bins=200, binafter=20, nobin=False, **kwargs):
        # Inherit all classes from AnalysisBase
        super(dielectric_spectrum, self).__init__(atomgroup.universe.trajectory,
                                                  **kwargs)

        self.atomgroup = atomgroup
        self.temperature = temperature
        self.output = output
        self.use = use
        self.segs = segs
        self.df = df
        self.noplots = noplots
        self.plotformat = plotformat
        self.ymin = ymin
        self.bins = bins
        self.binafter = binafter
        self.nobin = nobin

    def _configure_parser(self, parser):
        parser.description = self.__doc__
        parser.add_argument("-recalc", action="store_true",
                            help="Forces to recalculate the polarization, regardless if it is already present.")
        parser.add_argument('-temp', dest='temperature', type=float, default=300,
                            help='Reference temperature.')
        parser.add_argument("-o", dest="output", default="",
                            help="Prefix for the output files.")
        parser.add_argument("-segs", type=int, default=20,
                            help="Sets the number of segments the trajectory is broken into.")
        parser.add_argument("-df", type=float,
                            help="The desired frequency spacing in THz. This determines the minimum " +
                                 "frequency about which there is data. Overrides -segs option.")
        parser.add_argument("-noplots", action="store_true",
                            help="Prevents plots from being generated.")
        parser.add_argument("-plotformat", default="pdf", choices=["png", "pdf", "ps", "eps", "svg"],
                            help="Allows the user to choose the format of generated plots.")
        parser.add_argument("-ymin", type=float,
                            help="Manually sets the minimum lower bound for the log-log plot.")
        parser.add_argument("-bins", type=int, default=200,
                            help="Determines the number of bins used for data averaging;" +
                                 "(this parameter sets the upper limit)." +
                                 "The data are by default binned logarithmically. " +
                                 "This helps to reduce noise, particularly in" +
                                 "the high-frequency domain, and also prevents plot files from being too large.")
        parser.add_argument("-binafter", type=int, default=20,
                            help="The number of low-frequency data points that are left unbinned.")
        parser.add_argument("-nobin", action="store_true",
                            help="Prevents the data from being binned altogether. This can result in very large plot files and errors.")

    def _prepare(self):
        if len(self.output) > 0:
            self.output += "_"

        self.Nframes = (self.stop - self.start) // self.step
        self.dt = self.atomgroup.universe.trajectory.dt * self.step
        self.V = 0
        self.P = np.zeros((self.Nframes, 3))

    def _single_frame(self):
        self.V += self._ts.volume
        repairMolecules(self.atomgroup)
        self.P[self._frame_index, :] = np.dot(
            self.atomgroup.charges, self.atomgroup.positions)

    def _calculate_results(self):

        self.results["t"] = self._trajectory.dt * np.arange(self.start, self.stop, self.step)
        
        self.results["V"] = self.V
        self.results["V"] *= 1e-3 / (self._frame_index + 1)
        
        self.results["P"] = self.P
        # MDAnalysis gives units of Å, we use nm
        self.results["P"] /= 10

        # Find a suitable number of segments if it's not specified:
        if not self.df == None:
            self.segs = np.max([int(self.Nframes * self.dt * self.df), 2])

        self.seglen = int(self.Nframes / self.segs)

        # Prefactor for susceptibility:
        pref = scipy.constants.e * scipy.constants.e * 1e9 / \
            (3 * self.results["V"] * scipy.constants.k
             * self.temperature * scipy.constants.epsilon_0)

        if self._verbose:  # Susceptibility and errors:
            print('Calculating susceptibilty and errors...')

        # if t too short to simply truncate
        if len(self.results["t"]) < 2 * self.seglen:
            self.results["t"] = np.append(
                self.results["t"], self.results["t"] + self.results["t"][-1] + self.dt)

        # truncate t array (it's automatically longer than 2 * seglen)
        self.results["t"] = self.results["t"][:2 * self.seglen]
        # get freqs
        self.results["nu"] = FT(self.results["t"], np.append(
            self.results["P"][:self.seglen, 0], np.zeros(self.seglen)))[0]
        # susceptibility
        self.results["susc"] = np.zeros(self.seglen, dtype=complex)
        # std deviation of susceptibility
        self.results["dsusc"] = np.zeros(self.seglen, dtype=complex)
        # susceptibility for current seg
        ss = np.zeros((2 * self.seglen), dtype=complex)

        # loop over segs
        for s in range(0, self.segs):
            if self._verbose:
                print('\rSegment {0} of {1}'.format(s + 1, self.segs), end='')
            ss = 0 + 0j

            # loop over x, y, z
            for self._i in range(0, len(self.results["P"][0, :])):
                FP = FT(self.results["t"], np.append(
                    self.results["P"][s * self.seglen:(s + 1) * self.seglen, self._i], np.zeros(self.seglen)), False)
                ss += FP.real * FP.real + FP.imag * FP.imag

            ss *= self.results["nu"] * 1j

            # Get the real part by Kramers Kronig
            ss.real = iFT(self.results["t"], 1j * np.sign(self.results["nu"])
                                          * FT(self.results["nu"], ss, False), False).imag

            if s == 0:
                self.results["susc"] += ss[self.seglen:]

            else:
                ds = ss[self.seglen:] - \
                    (self.results["susc"] / s)
                self.results["susc"] += ss[self.seglen:]
                dif = ss[self.seglen:] - \
                    (self.results["susc"] / (s + 1))
                ds.real *= dif.real
                ds.imag *= dif.imag
                # variance by Welford's Method
                self.results["dsusc"] += ds

        self.results["dsusc"].real = np.sqrt(self.results["dsusc"].real)
        self.results["dsusc"].imag = np.sqrt(self.results["dsusc"].imag)

        # 1/2 b/c it's the full FT, not only half-domain
        self.results["susc"] *= pref / (2 * self.seglen * self.segs * self.dt)
        self.results["dsusc"] *= pref / (2 * self.seglen * self.segs * self.dt)

        # Discard negative-frequency data; contains the same information as positive regime:
        # Now nu represents positive f instead of omega
        self.results["nu"] = self.results["nu"][self.seglen:] / (2 * np.pi)

        if self._verbose:
            print('Length of segments:    {0} frames, {1:.0f} ps'.format(
                self.seglen, self.seglen * self.dt))
            print('Frequency spacing:    ~ {0:.5f} THz'.format(
                self.segs / (self.Nframes * self.dt)))
                
        # Bin data if there are too many points:
        if not (self.nobin or self.seglen <= self.bins):
            bins = np.logspace(np.log(self.binafter) / np.log(10), np.log(len(self.results["susc"])) /
                               np.log(10), self.bins - self.binafter + 1).astype(int)
            bins = np.unique(np.append(np.arange(self.binafter), bins))[:-1]

            self.results["nu_binned"] = Bin(self.results["nu"], bins)
            self.results["susc_binned"] = Bin(self.results["susc"], bins)
            self.results["dsusc_binned"] = Bin(self.results["dsusc"], bins)

            if self._verbose:
                print(
                    'Binning data above datapoint {0} in log-spaced bins'.format(self.binafter))
                print('Binned data consists of {0} datapoints'.format(
                    len(self.results["susc"])))
        elif self._verbose:
            # data is binned
            print('Not binning data: there are {0} datapoints'.format(
                len(self.results["susc"])))


    def _save_results(self):
        np.save(self.output + 'tseries.npy', self.results["t"])

        with open(self.output + 'V.txt', "w") as Vfile:
            Vfile.write(str(self.results["V"]))

        np.save(self.output + 'P_tseries.npy', self.results["P"])

        suscfilename = self.output + 'susc.txt'
        np.savetxt(suscfilename, np.transpose([self.results["nu"],
                                               self.results["susc"].real,
                                               self.results["dsusc"].real,
                                               self.results["susc"].imag,
                                               self.results["dsusc"].imag]),
                   delimiter='\t',
                   header='freq\tsusc\'\tstd_dev_susc\'\t-susc\'\'\tstd_dev_susc\'\'')

        if self._verbose:
            print('Susceptibility data saved as ' + suscfilename)

        if not (self.nobin or self.seglen <= self.bins):

            suscfilename = self.output + 'susc_binned.txt'
            np.savetxt(suscfilename, np.transpose([self.results["nu_binned"],
                                                   self.results["susc_binned"].real,
                                                   self.results["dsusc_binned"].real,
                                                   self.results["susc_binned"].imag,
                                                   self.results["dsusc_binned"].imag]),
                       delimiter='\t',
                       header='freq\tsusc\'\tstd_dev_susc\'\t-susc\'\'\tstd_dev_susc\'\'')

            if self._verbose:
                print('Binned susceptibility data saved as ' + suscfilename)

    def _conclude(self):
        if self.noplots and self._verbose:
            print('User specified not to generate plots -- finished :)')

        else:
            if self._verbose:
                print('Generating plots...')

            import matplotlib.pyplot as plt

            plt.rc('text', usetex=True)
            plt.rc('font', family='serif')

            # Colors/alpha values/labels/params for plotting
            col1 = 'royalblue'
            col2 = 'crimson'
            curve = 0.9
            shade = 0.15
            lw = 1.0
            nuBuf = 1.4  # buffer factor for extra room in the x direction
            cp = '$\chi^{{\prime}}$'
            cpp = '$\chi^{{\prime \prime}}$'
            width = 3.5  # inches

            def my_plot(binned=False):
                element = binned * "_binned"

                fig, ax = plt.subplots(1, figsize=[width, width / np.sqrt(2)])
                ax.set_ylabel('$\chi$')
                ax.set_xlabel('$\\nu$ [THz]')
                ax.set_xlim(self.results["nu"][1]
                            / nuBuf, self.results["nu"][-1] * nuBuf)
                ax.set_xscale('log')
                ax.set_yscale(yscale)
                
                ax.fill_between(self.results["nu" + element][1:],
                                self.results["susc" + element].real[1:] -
                                self.results["dsusc" + element].real[1:],
                                self.results["susc" + element].real[1:]
                                + self.results["dsusc" + element].real[1:],
                                color=col2, alpha=shade)
                ax.fill_between(self.results["nu" + element][1:],
                                self.results["susc" + element].imag[1:] -
                                self.results["dsusc" + element].imag[1:],
                                self.results["susc" + element].imag[1:]
                                + self.results["dsusc" + element].imag[1:],
                                color=col1, alpha=shade)

                ax.plot(self.results["nu" + element][:2], 
                        self.results["susc" + element].real[:2],
                        color=col2, alpha=curve, linestyle=':', linewidth=lw)
                ax.plot(self.results["nu" + element][:2], 
                        self.results["susc" + element].imag[:2],
                        color=col1, alpha=curve, linestyle=':', linewidth=lw)
                ax.plot(self.results["nu" + element][1:], 
                        self.results["susc" + element].real[1:],
                        color=col2, alpha=curve, label=cp, linewidth=lw)
                ax.plot(self.results["nu" + element][1:], 
                        self.results["susc" + element].imag[1:],
                        color=col1, alpha=curve, label=cpp, linewidth=lw)

                if self._i == 0 and (not self.ymin == None):
                    plt.set_ylim(ymin=self.ymin)
                ax.legend(loc='best', frameon=False)
                fig.tight_layout(pad=0.1)
                fig.savefig(plotname, format=self.plotformat)

            if self.nobin or self.seglen <= self.bins:
                binned=False
            else:
                binned=True
                
            yscale = 'log'
            plotname = self.output + 'susc_log.' + self.plotformat
            my_plot(binned)  # log-log

            yscale = 'linear'
            plotname = self.output + 'susc_linlog.' + self.plotformat
            my_plot(binned)  # lin-log

            plt.close('all')

            if self._verbose:
                print('Susceptibility plots generated -- finished :)')<|MERGE_RESOLUTION|>--- conflicted
+++ resolved
@@ -15,8 +15,7 @@
 constants["Boltzman_constant"] = 8.314462159e-3
 constants["electric_constant"] = 5.526350e-3
 
-<<<<<<< HEAD
-=======
+
 def Bin(a, bins):
     """Averages array values in bins for easier plotting.
     Note: "bins" array should contain the INDEX (integer) where that bin begins"""
@@ -36,7 +35,7 @@
         count[ic] += 1
 
     return avg / count
->>>>>>> 9ca177ba
+
 
 class epsilon_bulk(AnalysisBase):
     """Computes the dipole moment flcutuations and from this the
@@ -619,6 +618,7 @@
         np.savetxt(self.output + '_perp.dat', outdata_perp, header=header)
         np.savetxt(self.output + '_par.dat', outdata_par, header=header)
 
+
 class dielectric_spectrum(AnalysisBase):
     """This module, given molecular dynamics trajectory data, produces a
         .txt file containing the complex dielectric function as a function of the (linear, not radial -
@@ -634,9 +634,20 @@
 
     # TODO merge with molecular version?
 
-    def __init__(self, atomgroup, temperature=300, output="", use=None,
-                 segs=20, df=None, noplots=False, plotformat="pdf",
-                 ymin=None, bins=200, binafter=20, nobin=False, **kwargs):
+    def __init__(self,
+                 atomgroup,
+                 temperature=300,
+                 output="",
+                 use=None,
+                 segs=20,
+                 df=None,
+                 noplots=False,
+                 plotformat="pdf",
+                 ymin=None,
+                 bins=200,
+                 binafter=20,
+                 nobin=False,
+                 **kwargs):
         # Inherit all classes from AnalysisBase
         super(dielectric_spectrum, self).__init__(atomgroup.universe.trajectory,
                                                   **kwargs)
@@ -656,33 +667,69 @@
 
     def _configure_parser(self, parser):
         parser.description = self.__doc__
-        parser.add_argument("-recalc", action="store_true",
-                            help="Forces to recalculate the polarization, regardless if it is already present.")
-        parser.add_argument('-temp', dest='temperature', type=float, default=300,
-                            help='Reference temperature.')
-        parser.add_argument("-o", dest="output", default="",
-                            help="Prefix for the output files.")
-        parser.add_argument("-segs", type=int, default=20,
-                            help="Sets the number of segments the trajectory is broken into.")
-        parser.add_argument("-df", type=float,
-                            help="The desired frequency spacing in THz. This determines the minimum " +
-                                 "frequency about which there is data. Overrides -segs option.")
-        parser.add_argument("-noplots", action="store_true",
-                            help="Prevents plots from being generated.")
-        parser.add_argument("-plotformat", default="pdf", choices=["png", "pdf", "ps", "eps", "svg"],
-                            help="Allows the user to choose the format of generated plots.")
-        parser.add_argument("-ymin", type=float,
-                            help="Manually sets the minimum lower bound for the log-log plot.")
-        parser.add_argument("-bins", type=int, default=200,
-                            help="Determines the number of bins used for data averaging;" +
-                                 "(this parameter sets the upper limit)." +
-                                 "The data are by default binned logarithmically. " +
-                                 "This helps to reduce noise, particularly in" +
-                                 "the high-frequency domain, and also prevents plot files from being too large.")
-        parser.add_argument("-binafter", type=int, default=20,
-                            help="The number of low-frequency data points that are left unbinned.")
-        parser.add_argument("-nobin", action="store_true",
-                            help="Prevents the data from being binned altogether. This can result in very large plot files and errors.")
+        parser.add_argument(
+            "-recalc",
+            action="store_true",
+            help=
+            "Forces to recalculate the polarization, regardless if it is already present."
+        )
+        parser.add_argument(
+            '-temp',
+            dest='temperature',
+            type=float,
+            default=300,
+            help='Reference temperature.')
+        parser.add_argument(
+            "-o",
+            dest="output",
+            default="",
+            help="Prefix for the output files.")
+        parser.add_argument(
+            "-segs",
+            type=int,
+            default=20,
+            help="Sets the number of segments the trajectory is broken into.")
+        parser.add_argument(
+            "-df",
+            type=float,
+            help=
+            "The desired frequency spacing in THz. This determines the minimum "
+            + "frequency about which there is data. Overrides -segs option.")
+        parser.add_argument(
+            "-noplots",
+            action="store_true",
+            help="Prevents plots from being generated.")
+        parser.add_argument(
+            "-plotformat",
+            default="pdf",
+            choices=["png", "pdf", "ps", "eps", "svg"],
+            help="Allows the user to choose the format of generated plots.")
+        parser.add_argument(
+            "-ymin",
+            type=float,
+            help="Manually sets the minimum lower bound for the log-log plot.")
+        parser.add_argument(
+            "-bins",
+            type=int,
+            default=200,
+            help="Determines the number of bins used for data averaging;" +
+            "(this parameter sets the upper limit)." +
+            "The data are by default binned logarithmically. " +
+            "This helps to reduce noise, particularly in" +
+            "the high-frequency domain, and also prevents plot files from being too large."
+        )
+        parser.add_argument(
+            "-binafter",
+            type=int,
+            default=20,
+            help=
+            "The number of low-frequency data points that are left unbinned.")
+        parser.add_argument(
+            "-nobin",
+            action="store_true",
+            help=
+            "Prevents the data from being binned altogether. This can result in very large plot files and errors."
+        )
 
     def _prepare(self):
         if len(self.output) > 0:
@@ -696,16 +743,17 @@
     def _single_frame(self):
         self.V += self._ts.volume
         repairMolecules(self.atomgroup)
-        self.P[self._frame_index, :] = np.dot(
-            self.atomgroup.charges, self.atomgroup.positions)
+        self.P[self._frame_index, :] = np.dot(self.atomgroup.charges,
+                                              self.atomgroup.positions)
 
     def _calculate_results(self):
 
-        self.results["t"] = self._trajectory.dt * np.arange(self.start, self.stop, self.step)
-        
+        self.results["t"] = self._trajectory.dt * np.arange(
+            self.start, self.stop, self.step)
+
         self.results["V"] = self.V
         self.results["V"] *= 1e-3 / (self._frame_index + 1)
-        
+
         self.results["P"] = self.P
         # MDAnalysis gives units of Å, we use nm
         self.results["P"] /= 10
@@ -727,13 +775,16 @@
         # if t too short to simply truncate
         if len(self.results["t"]) < 2 * self.seglen:
             self.results["t"] = np.append(
-                self.results["t"], self.results["t"] + self.results["t"][-1] + self.dt)
+                self.results["t"],
+                self.results["t"] + self.results["t"][-1] + self.dt)
 
         # truncate t array (it's automatically longer than 2 * seglen)
         self.results["t"] = self.results["t"][:2 * self.seglen]
         # get freqs
-        self.results["nu"] = FT(self.results["t"], np.append(
-            self.results["P"][:self.seglen, 0], np.zeros(self.seglen)))[0]
+        self.results["nu"] = FT(
+            self.results["t"],
+            np.append(self.results["P"][:self.seglen, 0],
+                      np.zeros(self.seglen)))[0]
         # susceptibility
         self.results["susc"] = np.zeros(self.seglen, dtype=complex)
         # std deviation of susceptibility
@@ -749,15 +800,20 @@
 
             # loop over x, y, z
             for self._i in range(0, len(self.results["P"][0, :])):
-                FP = FT(self.results["t"], np.append(
-                    self.results["P"][s * self.seglen:(s + 1) * self.seglen, self._i], np.zeros(self.seglen)), False)
+                FP = FT(
+                    self.results["t"],
+                    np.append(
+                        self.results["P"][s * self.seglen:(s + 1) *
+                                          self.seglen, self._i],
+                        np.zeros(self.seglen)), False)
                 ss += FP.real * FP.real + FP.imag * FP.imag
 
             ss *= self.results["nu"] * 1j
 
             # Get the real part by Kramers Kronig
-            ss.real = iFT(self.results["t"], 1j * np.sign(self.results["nu"])
-                                          * FT(self.results["nu"], ss, False), False).imag
+            ss.real = iFT(
+                self.results["t"], 1j * np.sign(self.results["nu"]) * FT(
+                    self.results["nu"], ss, False), False).imag
 
             if s == 0:
                 self.results["susc"] += ss[self.seglen:]
@@ -789,11 +845,13 @@
                 self.seglen, self.seglen * self.dt))
             print('Frequency spacing:    ~ {0:.5f} THz'.format(
                 self.segs / (self.Nframes * self.dt)))
-                
+
         # Bin data if there are too many points:
         if not (self.nobin or self.seglen <= self.bins):
-            bins = np.logspace(np.log(self.binafter) / np.log(10), np.log(len(self.results["susc"])) /
-                               np.log(10), self.bins - self.binafter + 1).astype(int)
+            bins = np.logspace(
+                np.log(self.binafter) / np.log(10),
+                np.log(len(self.results["susc"])) / np.log(10),
+                self.bins - self.binafter + 1).astype(int)
             bins = np.unique(np.append(np.arange(self.binafter), bins))[:-1]
 
             self.results["nu_binned"] = Bin(self.results["nu"], bins)
@@ -801,8 +859,8 @@
             self.results["dsusc_binned"] = Bin(self.results["dsusc"], bins)
 
             if self._verbose:
-                print(
-                    'Binning data above datapoint {0} in log-spaced bins'.format(self.binafter))
+                print('Binning data above datapoint {0} in log-spaced bins'.
+                      format(self.binafter))
                 print('Binned data consists of {0} datapoints'.format(
                     len(self.results["susc"])))
         elif self._verbose:
@@ -810,7 +868,6 @@
             print('Not binning data: there are {0} datapoints'.format(
                 len(self.results["susc"])))
 
-
     def _save_results(self):
         np.save(self.output + 'tseries.npy', self.results["t"])
 
@@ -820,13 +877,15 @@
         np.save(self.output + 'P_tseries.npy', self.results["P"])
 
         suscfilename = self.output + 'susc.txt'
-        np.savetxt(suscfilename, np.transpose([self.results["nu"],
-                                               self.results["susc"].real,
-                                               self.results["dsusc"].real,
-                                               self.results["susc"].imag,
-                                               self.results["dsusc"].imag]),
-                   delimiter='\t',
-                   header='freq\tsusc\'\tstd_dev_susc\'\t-susc\'\'\tstd_dev_susc\'\'')
+        np.savetxt(
+            suscfilename,
+            np.transpose([
+                self.results["nu"], self.results["susc"].real,
+                self.results["dsusc"].real, self.results["susc"].imag,
+                self.results["dsusc"].imag
+            ]),
+            delimiter='\t',
+            header='freq\tsusc\'\tstd_dev_susc\'\t-susc\'\'\tstd_dev_susc\'\'')
 
         if self._verbose:
             print('Susceptibility data saved as ' + suscfilename)
@@ -834,13 +893,17 @@
         if not (self.nobin or self.seglen <= self.bins):
 
             suscfilename = self.output + 'susc_binned.txt'
-            np.savetxt(suscfilename, np.transpose([self.results["nu_binned"],
-                                                   self.results["susc_binned"].real,
-                                                   self.results["dsusc_binned"].real,
-                                                   self.results["susc_binned"].imag,
-                                                   self.results["dsusc_binned"].imag]),
-                       delimiter='\t',
-                       header='freq\tsusc\'\tstd_dev_susc\'\t-susc\'\'\tstd_dev_susc\'\'')
+            np.savetxt(
+                suscfilename,
+                np.transpose([
+                    self.results["nu_binned"], self.results["susc_binned"].real,
+                    self.results["dsusc_binned"].real,
+                    self.results["susc_binned"].imag,
+                    self.results["dsusc_binned"].imag
+                ]),
+                delimiter='\t',
+                header=
+                'freq\tsusc\'\tstd_dev_susc\'\t-susc\'\'\tstd_dev_susc\'\'')
 
             if self._verbose:
                 print('Binned susceptibility data saved as ' + suscfilename)
@@ -875,36 +938,56 @@
                 fig, ax = plt.subplots(1, figsize=[width, width / np.sqrt(2)])
                 ax.set_ylabel('$\chi$')
                 ax.set_xlabel('$\\nu$ [THz]')
-                ax.set_xlim(self.results["nu"][1]
-                            / nuBuf, self.results["nu"][-1] * nuBuf)
+                ax.set_xlim(self.results["nu"][1] / nuBuf,
+                            self.results["nu"][-1] * nuBuf)
                 ax.set_xscale('log')
                 ax.set_yscale(yscale)
-                
-                ax.fill_between(self.results["nu" + element][1:],
-                                self.results["susc" + element].real[1:] -
-                                self.results["dsusc" + element].real[1:],
-                                self.results["susc" + element].real[1:]
-                                + self.results["dsusc" + element].real[1:],
-                                color=col2, alpha=shade)
-                ax.fill_between(self.results["nu" + element][1:],
-                                self.results["susc" + element].imag[1:] -
-                                self.results["dsusc" + element].imag[1:],
-                                self.results["susc" + element].imag[1:]
-                                + self.results["dsusc" + element].imag[1:],
-                                color=col1, alpha=shade)
-
-                ax.plot(self.results["nu" + element][:2], 
-                        self.results["susc" + element].real[:2],
-                        color=col2, alpha=curve, linestyle=':', linewidth=lw)
-                ax.plot(self.results["nu" + element][:2], 
-                        self.results["susc" + element].imag[:2],
-                        color=col1, alpha=curve, linestyle=':', linewidth=lw)
-                ax.plot(self.results["nu" + element][1:], 
-                        self.results["susc" + element].real[1:],
-                        color=col2, alpha=curve, label=cp, linewidth=lw)
-                ax.plot(self.results["nu" + element][1:], 
-                        self.results["susc" + element].imag[1:],
-                        color=col1, alpha=curve, label=cpp, linewidth=lw)
+
+                ax.fill_between(
+                    self.results["nu" + element][1:],
+                    self.results["susc" + element].real[1:] -
+                    self.results["dsusc" + element].real[1:],
+                    self.results["susc" + element].real[1:] +
+                    self.results["dsusc" + element].real[1:],
+                    color=col2,
+                    alpha=shade)
+                ax.fill_between(
+                    self.results["nu" + element][1:],
+                    self.results["susc" + element].imag[1:] -
+                    self.results["dsusc" + element].imag[1:],
+                    self.results["susc" + element].imag[1:] +
+                    self.results["dsusc" + element].imag[1:],
+                    color=col1,
+                    alpha=shade)
+
+                ax.plot(
+                    self.results["nu" + element][:2],
+                    self.results["susc" + element].real[:2],
+                    color=col2,
+                    alpha=curve,
+                    linestyle=':',
+                    linewidth=lw)
+                ax.plot(
+                    self.results["nu" + element][:2],
+                    self.results["susc" + element].imag[:2],
+                    color=col1,
+                    alpha=curve,
+                    linestyle=':',
+                    linewidth=lw)
+                ax.plot(
+                    self.results["nu" + element][1:],
+                    self.results["susc" + element].real[1:],
+                    color=col2,
+                    alpha=curve,
+                    label=cp,
+                    linewidth=lw)
+                ax.plot(
+                    self.results["nu" + element][1:],
+                    self.results["susc" + element].imag[1:],
+                    color=col1,
+                    alpha=curve,
+                    label=cpp,
+                    linewidth=lw)
 
                 if self._i == 0 and (not self.ymin == None):
                     plt.set_ylim(ymin=self.ymin)
@@ -913,10 +996,10 @@
                 fig.savefig(plotname, format=self.plotformat)
 
             if self.nobin or self.seglen <= self.bins:
-                binned=False
+                binned = False
             else:
-                binned=True
-                
+                binned = True
+
             yscale = 'log'
             plotname = self.output + 'susc_log.' + self.plotformat
             my_plot(binned)  # log-log
