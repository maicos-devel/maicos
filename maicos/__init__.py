--- conflicted
+++ resolved
@@ -46,13 +46,9 @@
     pass
 
 __authors__ = "Philip Loche et. al."
-<<<<<<< HEAD
-__version__ = "0.4.1"  # NOTE: keep in sync with VERSION in setup.py
-=======
 # NOTE: keep in sync with VERSION in setup.py
 # NOTE: keep in sync with version in docs/source/conf.py
-__version__ = "0.5-dev"
->>>>>>> c92a92ac
+__version__ = "0.5"
 
 # Print maicos DeprecationWarnings
 warnings.filterwarnings(action='once', category=DeprecationWarning, module='maicos')