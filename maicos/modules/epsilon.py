#!/usr/bin/env python
# -*- Mode: python; tab-width: 4; indent-tabs-mode:nil; coding:utf-8 -*-
#
# Copyright (c) 2019 Authors and contributors
# (see the file AUTHORS for the full list of names)
#
# Released under the GNU Public Licence, v2 or any higher version
# SPDX-License-Identifier: GPL-2.0-or-later

import functools
import warnings

import numpy as np
import scipy.constants
import MDAnalysis as mda

from .base import SingleGroupAnalysisBase, MultiGroupAnalysisBase
from ..utils import FT, iFT, savetxt

eps0inv = 1. / scipy.constants.epsilon_0
pref = (scipy.constants.elementary_charge)**2 / 1e-10


def Bin(a, bins):
    """Averages array values in bins for easier plotting.
    Note: "bins" array should contain the INDEX (integer) where that bin begins"""

    if np.iscomplex(a).any():
        avg = np.zeros(len(bins), dtype=complex)  # average of data
    else:
        avg = np.zeros(len(bins))

    count = np.zeros(len(bins), dtype=int)
    ic = -1

    for i in range(0, len(a)):
        if i in bins:
            ic += 1  # index for new average
        avg[ic] += a[i]
        count[ic] += 1

    return avg / count


def check_charge_neutral(filter):
    """Decorator to raise an Error/Warning when AtomGroup in an AnalysisBase class
    is not charge neutral. The behaviour of the warning can be controlled
<<<<<<< HEAD
    with the filter attribute.
=======
    with the filter attribute. If the AtomGroup's corresponding universe is non-neutral
    an ValueError is raised.
>>>>>>> db13cbf4

    :param filter (str): Filter type to control warning filter
                         Common values are: "error" or "default"
                         See `warnings.simplefilter` for more options.
    """
    def inner_function(function):
        @functools.wraps(function)
        def wrapped(self):
            # Check if SingleGroupAnalysis
            if hasattr(self, 'atomgroup'):
                groups = [self.atomgroup]
            else:
                groups = self.atomgroups
            for group in groups:
                if not np.allclose(group.total_charge(compound='fragments'), 0.0):
                    with warnings.catch_warnings():
                        warnings.simplefilter(filter)
                        warnings.warn("At least one AtomGroup has free charges. "
<<<<<<< HEAD
                                      "Analysis for non-neutral systems or systems with "
                                      "free charges could lead to severe artifacts!")
=======
                                      "Analysis for systems with free charges could lead "
                                      "to severe artifacts!")

                if not np.allclose(group.universe.atoms.total_charge(), 0.0):
                    raise ValueError("Analysis for non-neutral systems is not supported.")
>>>>>>> db13cbf4
            return function(self)
        return wrapped
    return inner_function


class epsilon_bulk(SingleGroupAnalysisBase):
    r"""Computes dipole moment fluctuations and from this the
    static dielectric constant.

    :param outfreq (float): Number of frames after which the output is updated.
    :param output (str): Output filename.
    :param temperature (float): temperature (K)
    :param bpbc (bool): do not make broken molecules whole again
                               (only works if molecule is smaller than shortest
                                box vector

   :returns (dict): * M: Directional dependant dipole moment
                        :math:`\langle \boldsymbol M \rangle` in :math:`eÅ`.
                    * M2: Directional dependant squared dipole moment
                        :math:`\langle \boldsymbol M^2 \rangle` in :math:`(eÅ)^2`
                    * fluct: Directional dependant dipole moment fluctuation
                            :math:`\langle \boldsymbol M^2 \rangle - \langle \boldsymbol M \rangle^2`
                            in :math:`(eÅ)^2`
                    * eps: Directional dependant static dielectric constant
                    * eps_mean: Static dielectric constant
    """

    def __init__(self,
                 atomgroup,
                 outfreq=100,
                 temperature=300,
                 bpbc=True,
                 output="eps.dat",
                 **kwargs):
        super(epsilon_bulk, self).__init__(atomgroup, **kwargs)
        self.outfreq = 100
        self.temperature = temperature
        self.bpbc = bpbc
        self.output = output

    def _configure_parser(self, parser):
        parser.add_argument('-dout', dest='outfreq')
        parser.add_argument('-o', dest='output')
        parser.add_argument('-temp', dest='temperature')
        parser.add_argument('-nopbcrepair', dest='bpbc')

    @check_charge_neutral(filter="default")
    def _prepare(self):
        self.volume = 0
        self.M = np.zeros(3)
        self.M2 = np.zeros(3)
        self.charges = self.atomgroup.charges

    def _single_frame(self):
        # Make molecules whole
        if self.bpbc:
            self.atomgroup.unwrap(compound="molecules")

        self.volume += self._ts.volume

        M = np.dot(self.charges, self.atomgroup.positions)
        self.M += M
        self.M2 += M * M

        if self._save and self._frame_index % self.outfreq == 0 and self._frame_index > 0:
            self._calculate_results()
            self._save_results()

    def _calculate_results(self):
        index = self._frame_index + 1
        beta = 1. / (scipy.constants.Boltzmann * self.temperature)

        self.results["M"] = self.M / index
        self.results["M2"] = self.M2 / index
        self.results["volume"] = self.volume / index
        self.results["fluct"] = self.results["M2"] - self.results["M"]**2
        self.results["eps"] = beta * eps0inv * pref * self.results["fluct"] / \
                              self.results["volume"]
        self.results["eps_mean"] = self.results["eps"].mean()

        self.results["eps"] += 1
        self.results["eps_mean"] += 1

    def _conclude(self):
        if self._verbose:
            print(
                "The following averages for the complete trajectory have been calculated:"
            )

            print("")
            for i, d in enumerate("xyz"):
                print(" <M_{}> = {:.4f} eÅ".format(d, self.results["M"][i]))

            print("")
            for i, d in enumerate("xyz"):
                print(" <M_{}²> = {:.4f} (eÅ)²".format(d,
                                                       self.results["M2"][i]))

            print("")
            print(" <|M|²> = {:.4f} (eÅ)²".format(self.results["M2"].mean()))
            print(" |<M>|² = {:.4f} (eÅ)²".format(
                (self.results["M"]**2).mean()))

            print("")
            print(" <|M|²> - |<M>|² = {:.4f} (eÅ)²".format(
                self.results["fluct"].mean()))

            print("")
            for i, d in enumerate("xyz"):
                print(" ε_{} = {:.2f} ".format(d, self.results["eps"][i]))

            print("")
            print(" ε = {:.2f}".format(self.results["eps_mean"]))
            print("")

    def _save_results(self):
        savetxt(self.output,
                np.hstack([self.results["eps_mean"], self.results["eps"]]).T,
                fmt='%1.2f',
                header='eps\teps_x\teps_y\teps_z')


class epsilon_planar(MultiGroupAnalysisBase):
    """Calculates a planar dielectric profile.
       See Bonthuis et. al., Langmuir 28, vol. 20 (2012) for details.

    :param output_prefix (str): Prefix for output files
    :param binwidth (float): binwidth (nm)
    :param dim (int): direction normal to the surface (x,y,z=0,1,2, default: z)
    :param zmin (float): minimal z-coordinate for evaluation (nm)
    :param zmax (float): maximal z-coordinate for evaluation (nm)
    :param temperature (float): temperature (K)
    :param outfreq (int): Default number of frames after which output files are refreshed.
    :param b2d (bool): Use 2d slab geometry
    :param vac (bool): Use vacuum boundary conditions instead of metallic (2D only!).
    :param bsym (bool): symmetrize the profiles
    :param membrane_shift (bool): shift system by half a box length
                                  (useful for membrane simulations)
    :param com (bool): Shift system such that the water COM is centered
    :param bpbc (bool): Do not make broken molecules whole again (only works if
                        molecule is smaller than shortest box vector

    :returns (dict): * z: Bin positions
                     * eps_par: Parallel dielectric profile (ε_∥ - 1)
                     * deps_par: Error of parallel dielectric profile
                     * eps_par_self: Self contribution of parallel dielectric profile
                     * eps_par_coll: Collective contribution of parallel dielectric profile
                     * eps_perp: Inverse perpendicular dielectric profile (ε^{-1}_⟂ - 1)
                     * deps_perp: Error of inverse perpendicular dielectric profile
                     * eps_par_self: Self contribution of Inverse perpendicular dielectric profile
                     * eps_perp_coll: Collective contribution of Inverse perpendicular dielectric profile
    """

    def __init__(self,
                 atomgroups,
                 output_prefix="eps",
                 binwidth=0.05,
                 dim=2,
                 zmin=0,
                 zmax=-1,
                 temperature=300,
                 outfreq=10000,
                 b2d=False,
                 bsym=False,
                 vac=False,
                 membrane_shift=False,
                 com=False,
                 bpbc=True,
                 **kwself):
        super(epsilon_planar, self).__init__(atomgroups, **kwself)
        self.output_prefix = output_prefix
        self.binwidth = binwidth
        self.dim = dim
        self.zmin = zmin
        self.zmax = zmax
        self.temperature = temperature
        self.outfreq = outfreq
        self.b2d = b2d
        self.bsym = bsym
        self.vac = vac
        self.membrane_shift = membrane_shift
        self.com = com
        self.bpbc = bpbc

    def _configure_parser(self, parser):
        parser.add_argument('-o', dest='output_prefix')
        parser.add_argument('-dz', dest='binwidth')
        parser.add_argument('-d', dest='dim')
        parser.add_argument('-zmin', dest='zmin')
        parser.add_argument('-zmax', dest='zmax')
        parser.add_argument('-temp', dest='temperature')
        parser.add_argument('-dout', dest='outfreq')
        parser.add_argument('-2d', dest='b2d')
        parser.add_argument('-vac', dest='vac')
        parser.add_argument('-sym', dest='bsym')
        parser.add_argument('-shift', dest='membrane_shift')
        parser.add_argument('-com', dest='com')
        parser.add_argument('-nopbcrepair', dest='bpbc')

    @check_charge_neutral(filter="error")
    def _prepare(self):
        if self._verbose:
            print("\nCalcualate profile for the following group(s):")

        self.sol = self._universe.select_atoms('resname SOL')

        # Assume a threedimensional universe...
        self.xydims = np.roll(np.arange(3), -self.dim)[1:]
        dz = self.binwidth * 10  # Convert to Angstroms

        if self.zmax == -1:
            self.zmax = self._universe.dimensions[self.dim]
        else:
            self.zmax *= 10

        self.zmin *= 10
        # CAVE: binwidth varies in NPT !
        self.nbins = int((self.zmax - self.zmin) / dz)

        # Use 10 hardoced blocks for resampling
        self.resample = 10
        self.resample_freq = int(
            np.ceil((self.stopframe - self.startframe) / self.resample))

        self.V = 0
        self.Lz = 0
        self.A = np.prod(self._universe.dimensions[self.xydims])

        self.m_par = np.zeros((self.nbins, len(self.atomgroups), self.resample))
        self.mM_par = np.zeros((self.nbins, len(self.atomgroups),
                                self.resample))  # total fluctuations
        self.mm_par = np.zeros((self.nbins, len(self.atomgroups)))  # self
        self.cmM_par = np.zeros(
            (self.nbins, len(self.atomgroups)))  # collective contribution
        self.cM_par = np.zeros((self.nbins, len(self.atomgroups)))
        self.M_par = np.zeros((self.resample))

        # Same for perpendicular
        self.m_perp = np.zeros(
            (self.nbins, len(self.atomgroups), self.resample))
        self.mM_perp = np.zeros((self.nbins, len(self.atomgroups),
                                 self.resample))  # total fluctuations
        self.mm_perp = np.zeros((self.nbins, len(self.atomgroups)))  # self
        self.cmM_perp = np.zeros(
            (self.nbins, len(self.atomgroups)))  # collective contribution
        self.cM_perp = np.zeros(
            (self.nbins, len(self.atomgroups)))  # collective contribution
        self.M_perp = np.zeros((self.resample))
        self.M_perp_2 = np.zeros((self.resample))

        if self._verbose:
            print('Using', self.nbins, 'bins.')

    def _single_frame(self):

        if (self.zmax == -1):
            zmax = self._ts.dimensions[self.dim]
        else:
            zmax = self.zmax

        if self.membrane_shift:
            # shift membrane
            self._ts.positions[:, self.dim] += self._ts.dimensions[self.dim] / 2
            self._ts.positions[:, self.dim] %= self._ts.dimensions[self.dim]
        if self.com:
            # put water COM into center
            waterCOM = np.sum(
                self.sol.atoms.positions[:, 2] *
                self.sol.atoms.masses) / self.sol.atoms.masses.sum()
            if self._verbose:
                print("shifting by ", waterCOM)
            self._ts.positions[:, self.dim] += self._ts.dimensions[
                self.dim] / 2 - waterCOM
            self._ts.positions[:, self.dim] %= self._ts.dimensions[self.dim]

        if self.bpbc:
            # make broken molecules whole again!
            self._universe.atoms.unwrap(compound="molecules")

        dz_frame = self._ts.dimensions[self.dim] / self.nbins

        # precalculate total polarization of the box
        this_M_perp, this_M_par = np.split(
            np.roll(
                np.dot(self._universe.atoms.charges,
                       self._universe.atoms.positions), -self.dim), [1])

        # Use polarization density ( for perpendicular component )
        # ========================================================

        # sum up the averages
        self.M_perp[self._frame_index // self.resample_freq] += this_M_perp
        self.M_perp_2[self._frame_index // self.resample_freq] += this_M_perp**2
        for i, sel in enumerate(self.atomgroups):
            bins = ((sel.atoms.positions[:, self.dim] - self.zmin) /
                    ((zmax - self.zmin) / (self.nbins))).astype(int)
            bins[np.where(bins < 0)] = 0  # put all charges back inside box
            bins[np.where(bins >= self.nbins)] = self.nbins - 1
            curQ = np.histogram(bins,
                                bins=np.arange(self.nbins + 1),
                                weights=sel.atoms.charges)[0]
            this_m_perp = -np.cumsum(curQ / self.A)
            self.m_perp[:, i, self._frame_index //
                        self.resample_freq] += this_m_perp
            self.mM_perp[:, i, self._frame_index //
                         self.resample_freq] += this_m_perp * this_M_perp
            self.mm_perp[:, i] += this_m_perp * this_m_perp * \
                (self._ts.dimensions[self.dim] / self.nbins) * self.A  # self term
            # collective contribution
            self.cmM_perp[:, i] += this_m_perp * \
                (this_M_perp - this_m_perp * (self.A * dz_frame))
            self.cM_perp[:, i] += this_M_perp - this_m_perp * self.A * dz_frame

        # Use virtual cutting method ( for parallel component )
        # ========================================================
        nbinsx = 250  # number of virtual cuts ("many")

        for i, sel in enumerate(self.atomgroups):
            # Move all z-positions to 'center of charge' such that we avoid monopoles in z-direction
            # (compare Eq. 33 in Bonthuis 2012; we only want to cut in x/y direction)
            centers = sel.center(weights=np.abs(sel.charges),
                                 compound="molecules")
            repeats = np.unique(sel.atoms.molnums, return_counts=True)[1]
            testpos = sel.atoms.positions
            testpos[:, self.dim] = np.repeat(centers[:, self.dim], repeats)
            binsz = (((testpos[:, self.dim] - self.zmin) %
                      self._ts.dimensions[self.dim]) /
                     ((zmax - self.zmin) / self.nbins)).astype(int)

            # Average parallel directions
            for j, direction in enumerate(self.xydims):
                binsx = (sel.atoms.positions[:, direction] /
                         (self._ts.dimensions[direction] / nbinsx)).astype(int)
                # put all charges back inside box
                binsx[np.where(binsx < 0)] = 0
                binsx[np.where(binsx >= nbinsx)] = nbinsx - 1
                curQx = np.histogram2d(binsz,
                                       binsx,
                                       bins=[
                                           np.arange(0, self.nbins + 1),
                                           np.arange(0, nbinsx + 1)
                                       ],
                                       weights=sel.atoms.charges)[0]
                curqx = np.cumsum(curQx, axis=1) / (
                    self._ts.dimensions[self.xydims[1 - j]] *
                    (self._ts.dimensions[self.dim] / self.nbins)
                )  # integral over x, so uniself._ts of area
                this_m_par = -curqx.mean(axis=1)

                self.m_par[:, i, self._frame_index //
                           self.resample_freq] += this_m_par
                self.mM_par[:, i, self._frame_index // self.resample_freq] += this_m_par * \
                    this_M_par[j]
                self.M_par[self._frame_index //
                           self.resample_freq] += this_M_par[j]
                self.mm_par[:, i] += this_m_par * \
                    this_m_par * dz_frame * self.A
                # collective contribution
                self.cmM_par[:, i] += this_m_par * \
                    (this_M_par[j] - this_m_par * dz_frame * self.A)
                self.cM_par[:, i] += this_M_par[j] - \
                    this_m_par * dz_frame * self.A

        self.V += self._ts.volume
        self.Lz += self._ts.dimensions[self.dim]

        if self._save and self._frame_index % self.outfreq == 0 and self._frame_index > 0:
            self._calculate_results()
            self._save_results()

    def _calculate_results(self):
        self._index = self._frame_index + 1

        self.results["V"] = self.V / self._index

        cov_perp = self.mM_perp.sum(axis=2) / self._index - \
            self.m_perp.sum(axis=2) / self._index * \
            self.M_perp.sum() / self._index
        dcov_perp = np.sqrt(
            (self.mM_perp.std(axis=2) / self._index * self.resample)**2 +
            (self.m_perp.std(axis=2) / self._index * self.resample *
             self.M_perp.sum() / self._index)**2 +
            (self.m_perp.sum(axis=2) / self._index * self.M_perp.std() /
             self._index * self.resample)**2) / np.sqrt(self.resample - 1)
        cov_perp_self = self.mm_perp / self._index - \
            (self.m_perp.sum(axis=2) / self._index * self.m_perp.sum(axis=2)
             / self._index * self.A * self.Lz / self.nbins / self._index)
        cov_perp_coll = self.cmM_perp / self._index - \
            self.m_perp.sum(axis=2) / self._index * self.cM_perp / self._index

        var_perp = self.M_perp_2.sum() / self._index - (self.M_perp.sum() /
                                                        self._index)**2
        dvar_perp = (self.M_perp_2 / self._index - (self.M_perp / self._index)**2).std() \
            / np.sqrt(self.resample - 1)

        cov_par = self.mM_par.sum(axis=2) / self._index - \
            self.m_par.sum(axis=2) / self._index * \
            self.M_par.sum() / self._index
        cov_par_self = self.mm_par / self._index - \
            self.m_par.sum(axis=2) / self._index * (self.m_par.sum(axis=2) *
                                                    self.Lz / self.nbins / self._index * self.A) / self._index
        cov_par_coll = self.cmM_par / self._index - \
            self.m_par.sum(axis=2) / self._index * self.cM_par / self._index
        dcov_par = np.sqrt(
            (self.mM_par.std(axis=2) / self._index * self.resample)**2 +
            (self.m_par.std(axis=2) / self._index * self.resample *
             self.M_par.sum() / self._index)**2 +
            (self.m_par.sum(axis=2) / self._index * self.M_par.std() /
             self._index * self.resample)**2) / np.sqrt(self.resample - 1)

        beta = 1 / (scipy.constants.Boltzmann * self.temperature)

        self.results["eps_par"] = beta * eps0inv * pref / 2 * cov_par
        self.results["deps_par"] = beta * eps0inv * pref / 2 * dcov_par
        self.results["eps_par_self"] = beta * eps0inv * pref / 2 * cov_par_self
        self.results["eps_par_coll"] = beta * eps0inv * pref / 2 * cov_par_coll

        if (self.b2d):
            self.results["eps_perp"] = -beta * eps0inv * pref * cov_perp
            self.results[
                "eps_perp_self"] = -beta * eps0inv * pref * cov_perp_self
            self.results[
                "eps_perp_coll"] = -beta * eps0inv * pref * cov_perp_coll
            self.results["deps_perp"] = np.abs(
                -eps0inv * beta * pref) * dcov_perp
            if (self.vac):
                self.results["eps_perp"] *= 2. / 3.
                self.results["eps_perp_self"] *= 2. / 3.
                self.results["eps_perp_coll"] *= 2. / 3.
                self.results["deps_perp"] *= 2. / 3.

        else:
            self.results["eps_perp"] = (- eps0inv * beta * pref * cov_perp) \
                / (1 + eps0inv * beta * pref / self.results["V"] * var_perp)
            self.results["deps_perp"] = np.abs((- eps0inv * beta * pref) /
                                          (1 + eps0inv * beta * pref / self.results["V"] * var_perp)) * dcov_perp \
                + np.abs((- eps0inv * beta * pref * cov_perp) /
                         (1 + eps0inv * beta * pref / self.results["V"] * var_perp)**2) * dvar_perp

            self.results["eps_perp_self"] = (- eps0inv * beta * pref * cov_perp_self) \
                / (1 + eps0inv * beta * pref / self.results["V"] * var_perp)
            self.results["eps_perp_coll"] = (- eps0inv * beta * pref * cov_perp_coll) \
                / (1 + eps0inv * beta * pref / self.results["V"] * var_perp)

        if (self.zmax == -1):
            self.results["z"] = np.linspace(self.zmin, self.Lz / self._index,
                                            len(self.results["eps_par"])) / 10
        else:
            self.results["z"] = np.linspace(self.zmin, self.zmax,
                                            len(self.results["eps_par"])) / 10

    def _save_results(self):
        outdata_perp = np.hstack([
            self.results["z"][:, np.newaxis],
            self.results["eps_perp"].sum(axis=1)[:, np.newaxis],
            self.results["eps_perp"],
            np.linalg.norm(self.results["deps_perp"],
                           axis=1)[:, np.newaxis], self.results["deps_perp"],
            self.results["eps_perp_self"].sum(axis=1)[:, np.newaxis],
            self.results["eps_perp_coll"].sum(axis=1)[:, np.newaxis],
            self.results["eps_perp_self"], self.results["eps_perp_coll"]
        ])
        outdata_par = np.hstack([
            self.results["z"][:, np.newaxis],
            self.results["eps_par"].sum(axis=1)[:, np.newaxis],
            self.results["eps_par"],
            np.linalg.norm(self.results["deps_par"],
                           axis=1)[:, np.newaxis], self.results["deps_par"],
            self.results["eps_par_self"].sum(axis=1)[:, np.newaxis],
            self.results["eps_par_coll"].sum(axis=1)[:, np.newaxis],
            self.results["eps_par_self"], self.results["eps_par_coll"]
        ])

        if (self.bsym):
            for i in range(len(outdata_par) - 1):
                outdata_par[i + 1] = .5 * \
                    (outdata_par[i + 1] + outdata_par[i + 1][-1::-1])
            for i in range(len(outdata_perp) - 1):
                outdata_perp[i + 1] = .5 * \
                    (outdata_perp[i + 1] + outdata_perp[i + 1][-1::-1])

        header = "statistics over {:.1f} picoseconds".format(
            self._index * self._universe.trajectory.dt)
        savetxt("{}{}".format(self.output_prefix, "_perp"),
                outdata_perp,
                header=header)
        savetxt("{}{}".format(self.output_prefix, "_par"),
                outdata_par,
                header=header)


class epsilon_cylinder(SingleGroupAnalysisBase):
    """Calculation of the dielectric
    profile for axial (along z) and radial (along xy) direction
    at the system's center of mass.

    :param output_prefix (str): Prefix for output_prefix files
    :param geometry (str): A structure file without water from which com is calculated.
    :param radius (float): Radius of the cylinder (nm)
    :param binwidth (float): Bindiwdth the binwidth (nm)
    :param variable_dr (bool): Use a variable binwidth, where the volume is kept fixed.
    :param length (float): Length of the cylinder (nm)
    :param outfreq (int): Default number of frames after which output files are refreshed.
    :param temperature (float): temperature (K)
    :param single (bool): "1D" line of watermolecules
    :param bpbc (bool): Do not make broken molecules whole again (only works if
                        molecule is smaller than shortest box vector

    :returns (dict): * r: Bin positions
                     * eps_ax: Parallel dielectric profile (ε_∥)
                     * deps_ax: Error of parallel dielectric profile
                     * eps_rad: Inverse perpendicular dielectric profile (ε^{-1}_⟂)
                     * deps_rad: Error of inverse perpendicular dielectric profile
    """

    def __init__(self,
                 atomgroup,
                 output_prefix="eps_cyl",
                 binwidth=0.05,
                 outfreq=10000,
                 geometry=None,
                 radius=None,
                 variable_dr=False,
                 length=None,
                 temperature=300,
                 single=False,
                 bpbc=True,
                 **kwself):
        super(epsilon_cylinder, self).__init__(atomgroup, **kwself)
        self.output_prefix = output_prefix
        self.binwidth = binwidth
        self.outfreq = outfreq
        self.geometry = geometry
        self.radius = radius
        self.variable_dr = variable_dr
        self.length = length
        self.temperature = temperature
        self.single = single
        self.bpbc = bpbc

    def _configure_parser(self, parser):
        parser.add_argument('-o', dest='output_prefix')
        parser.add_argument('-g', dest='geometry')
        parser.add_argument('-r', dest='radius')
        parser.add_argument('-dr', dest='binwidth')
        parser.add_argument('-vr', dest='variable_dr')
        parser.add_argument('-l', dest='length')
        parser.add_argument('-dout', dest='outfreq')
        parser.add_argument('-temp', dest='temperature')
        parser.add_argument('-si', dest='single')
        parser.add_argument('-nopbcrepair', dest='bpbc')

    @check_charge_neutral(filter="error")
    def _prepare(self):

        if self.geometry is not None:
            self.com = self.system.atoms.center_of_mass(
                mda.Universe(self.geometry))
        else:
            if self._verbose:
                print("No geometry set."
                      " Calculate center of geometry from box dimensions.")
            self.com = self._universe.dimensions[:3] / 2

        if self.radius is not None:
            radius = 10 * self.radius
        else:
            if self._verbose:
                print("No radius set. Take smallest box extension.")
            radius = self._universe.dimensions[:2].min() / 2

        if self.length is not None:
            self.length *= 10
        else:
            self.length = self._universe.dimensions[2]

        # Convert nm -> Å
        self.binwidth *= 10

        self.nbins = int(np.ceil(radius / self.binwidth))

        if self.variable_dr:
            # variable dr
            sol = np.ones(self.nbins) * radius**2 / self.nbins
            mat = np.diag(np.ones(self.nbins)) + np.diag(
                np.ones(self.nbins - 1) * -1, k=-1)

            self.r_bins = np.sqrt(np.linalg.solve(mat, sol))
            self.dr = self.r_bins - np.insert(self.r_bins, 0, 0)[0:-1]
        else:
            # Constant dr
            self.dr = np.ones(self.nbins) * radius / self.nbins
            self.r_bins = np.arange(self.nbins) * self.dr + self.dr

        self.delta_r_sq = self.r_bins**2 - np.insert(self.r_bins, 0,
                                                     0)[0:-1]**2  # r_o^2-r_i^2
        self.r = np.copy(self.r_bins) - self.dr / 2

        # Use resampling for error estimation.
        # We do block averaging for 10 hardcoded blocks.
        self.resample = 10
        self.resample_freq = int(
            np.ceil((self.stopframe - self.startframe) / self.resample))

        self.m_rad = np.zeros((self.nbins, self.resample))

        self.M_rad = np.zeros((self.resample))
        self.mM_rad = np.zeros(
            (self.nbins, self.resample))  # total fluctuations

        self.m_ax = np.zeros((self.nbins, self.resample))
        self.M_ax = np.zeros((self.resample))
        self.mM_ax = np.zeros((self.nbins, self.resample))  # total fluctuations

        if self._verbose:
            print('Using', self.nbins, 'bins.')

    def _single_frame(self):

        if self.bpbc:
            # make broken molecules whole again!
            self._universe.atoms.unwrap(compound="molecules")

        # Transform from cartesian coordinates [x,y,z] to cylindrical
        # coordinates [r,z] (skip phi because of symmetry)
        positions_cyl = np.empty([self.atomgroup.positions.shape[0], 2])
        positions_cyl[:, 0] = np.linalg.norm(
            (self.atomgroup.positions[:, 0:2] - self.com[0:2]), axis=1)
        positions_cyl[:, 1] = self.atomgroup.positions[:, 2]

        # Use polarization density ( for radial component )
        # ========================================================
        bins_rad = np.digitize(positions_cyl[:, 0], self.r_bins)

        curQ_rad = np.histogram(bins_rad,
                                bins=np.arange(self.nbins + 1),
                                weights=self.atomgroup.charges)[0]
        this_m_rad = -np.cumsum(
            (curQ_rad / self.delta_r_sq) * self.r * self.dr) / (self.r * np.pi *
                                                                self.length)

        this_M_rad = np.sum(this_m_rad * self.dr)
        self.M_rad[self._frame_index // self.resample_freq] += this_M_rad

        self.m_rad[:, self._frame_index // self.resample_freq] += this_m_rad
        self.mM_rad[:, self._frame_index //
                    self.resample_freq] += this_m_rad * this_M_rad

        # Use virtual cutting method ( for axial component )
        # ========================================================
        nbinsz = 250  # number of virtual cuts ("many")

        this_M_ax = np.dot(self.atomgroup.charges, positions_cyl[:, 1])
        self.M_ax[self._frame_index // self.resample_freq] += this_M_ax

        # Move all r-positions to 'center of charge' such that we avoid monopoles in r-direction.
        # We only want to cut in z direction.
        chargepos = positions_cyl * np.abs(
            self.atomgroup.charges[:, np.newaxis])
        centers = self.atomgroup.accumulate(chargepos, compound="molecules")
        centers /= self.atomgroup.accumulate(
            np.abs(self.atomgroup.charges), compound="molecules")[:, np.newaxis]
        repeats = np.unique(self.atomgroup.molnums, return_counts=True)[1]
        testpos = np.empty(positions_cyl[:, 0].shape)
        testpos = np.repeat(centers[:, 0], repeats)

        binsr = np.digitize(testpos, self.r_bins)

        dz = np.ones(nbinsz) * self.length / nbinsz
        z = np.arange(nbinsz) * dz + dz

        binsz = np.digitize(positions_cyl[:, 1], z)
        binsz[np.where(binsz < 0)] = 0
        curQz = np.histogram2d(
            binsr,
            binsz,
            bins=[np.arange(self.nbins + 1),
                  np.arange(nbinsz + 1)],
            weights=self.atomgroup.charges)[0]
        curqz = np.cumsum(curQz,
                          axis=1) / (np.pi * self.delta_r_sq)[:, np.newaxis]

        this_m_ax = -curqz.mean(axis=1)

        self.m_ax[:, self._frame_index // self.resample_freq] += this_m_ax
        self.mM_ax[:, self._frame_index //
                   self.resample_freq] += this_m_ax * this_M_ax

        if self._save and self._frame_index % self.outfreq == 0 and self._frame_index > 0:
            self._calculate_results()
            self._save_results()

    def _calculate_results(self):
        self._index = self._frame_index + 1
        if self.single:  # removed average of M if single line water.
            cov_ax = self.mM_ax.sum(axis=1) / self._index
            cov_rad = self.mM_rad.sum(axis=1) / self._index

            dcov_ax = (self.mM_ax.std(axis=1) / self._index * self.resample) / \
                np.sqrt(self.resample - 1)
            dcov_rad = (self.mM_rad.std(axis=1) / self._index * self.resample) / \
                np.sqrt(self.resample - 1)
        else:
            cov_ax = self.mM_ax.sum(axis=1) / self._index - \
                self.m_ax.sum(axis=1) / self._index * self.M_ax.sum() / self._index
            cov_rad = self.mM_rad.sum(axis=1) / self._index - \
                self.m_rad.sum(axis=1) / self._index * self.M_rad.sum() / self._index

            dcov_ax = np.sqrt(
                (self.mM_ax.std(axis=1) / self._index * self.resample)**2 +
                (self.m_ax.std(axis=1) / self._index * self.resample *
                 self.M_ax.sum() / self._index)**2 +
                (self.m_ax.sum(axis=1) / self._index * self.M_ax.std() /
                 self._index * self.resample)**2) / np.sqrt(self.resample - 1)
            dcov_rad = np.sqrt(
                (self.mM_rad.std(axis=1) / self._index * self.resample)**2 +
                (self.m_rad.std(axis=1) / self._index * self.resample *
                 self.M_rad.sum() / self._index)**2 +
                (self.m_rad.sum(axis=1) / self._index * self.M_rad.std() /
                 self._index * self.resample)**2) / np.sqrt(self.resample - 1)

        beta = 1 / (scipy.constants.Boltzmann * self.temperature)

        self.results["eps_ax"] = 1 + beta * eps0inv * pref * cov_ax
        self.results["deps_ax"] = beta * eps0inv * pref * dcov_ax

        self.results[
            "eps_rad"] = 1 - beta * eps0inv * pref * 2 * np.pi * self.r * self.length * cov_rad
        self.results[
            "deps_rad"] = beta * eps0inv * pref * 2 * np.pi * self.r * self.length * dcov_rad

        self.results["r"] = self.r / 10

    def _save_results(self):

        outdata_ax = np.array([
            self.results["r"], self.results["eps_ax"], self.results["deps_ax"]
        ]).T
        outdata_rad = np.array([
            self.results["r"], self.results["eps_rad"], self.results["deps_rad"]
        ]).T

        header = "statistics over {:.1f} picoseconds".format(
            self._index * self._universe.trajectory.dt)
        savetxt("{}{}".format(self.output_prefix, "_ax.dat"),
                outdata_ax,
                header=header)
        savetxt("{}{}".format(self.output_prefix, "_rad.dat"),
                outdata_rad,
                header=header)


class dielectric_spectrum(SingleGroupAnalysisBase):
    """Computes the linear dielectric spectrum.

        This module, given molecular dynamics trajectory data, produces a
        .txt file containing the complex dielectric function as a function of the (linear, not radial -
        i.e. nu or f, rather than omega) frequency, along with the associated standard deviations.
        The algorithm is based on the Fluctuation Dissipation Relation (FDR):
        chi(f) = -1/(3 V k_B T epsilon_0) FT{theta(t) <P(0) dP(t)/dt>}.
        By default, the polarization trajectory, time series array and the average system volume are
        saved in the working directory, and the data are reloaded from these files if they are present.
        Lin-log and log-log plots of the susceptibility are also produced by default.

        :param recalc (bool): Forces to recalculate the polarization,
                              regardless if it is already present.
        :param temperature (float): Reference temperature.
        :param output_prefix (str): Prefix for the output files.
        :param segs (int): Sets the number of segments the trajectory is broken into.
        :param df (float): The desired frequency spacing in THz.
                           This determines the minimum frequency about which there
                           is data. Overrides -segs option.
        :param noplots (bool): Prevents plots from being generated.
        :param plotformat (bool): Allows the user to choose the format of generated plots.
        :param ymin (float): Manually sets the minimum lower bound for the log-log plot.
        :param bins (int): Determines the number of bins used for data averaging;
                           (this parameter sets the upper limit).
                           The data are by default binned logarithmically.
                           This helps to reduce noise, particularly in
                           the high-frequency domain, and also prevents plot
                           files from being too large.
        :param binafter (int): The number of low-frequency data points that are
                              left unbinned.
        :param nobin (bool): Prevents the data from being binned altogether. This
                             can result in very large plot files and errors.

        :returns (dict): TODO
    """

    # TODO set up script to calc spectrum at intervals while calculating polarization
    # for very big-data trajectories

    # TODO merge with molecular version?

    def __init__(self,
                 atomgroup,
                 recalc=False,
                 temperature=300,
                 output_prefix="",
                 segs=20,
                 df=None,
                 noplots=False,
                 plotformat="pdf",
                 ymin=None,
                 bins=200,
                 binafter=20,
                 nobin=False,
                 **kwargs):
        super(dielectric_spectrum, self).__init__(atomgroup, **kwargs)
        self.temperature = temperature
        self.output_prefix = output_prefix
        self.segs = segs
        self.df = df
        self.noplots = noplots
        self.plotformat = plotformat
        self.ymin = ymin
        self.bins = bins
        self.binafter = binafter
        self.nobin = nobin

    def _configure_parser(self, parser):
        parser.add_argument("-recalc", dest="recalc")
        parser.add_argument('-temp', dest='temperature')
        parser.add_argument("-o", dest="output_prefix")
        parser.add_argument("-segs", dest="segs")
        parser.add_argument("-df", dest="df")
        parser.add_argument("-noplots", dest="noplots")
        parser.add_argument("-plotformat", dest="plotformat")
        parser.add_argument("-ymin", dest="ymin")
        parser.add_argument("-bins", dest="bins")
        parser.add_argument("-binafter", dest="binafter")
        parser.add_argument("-nobin", dest="nobin")

    @check_charge_neutral(filter="error")
    def _prepare(self):
        if self.plotformat not in ["pdf, png, jpg"]:
            raise ValueError(
                "Invalid choice for potformat: '{}' (choose from 'pdf', "
                "'png', 'jpg')".format(self.plotformat))

        if len(self.output_prefix) > 0:
            self.output_prefix += "_"

        self.Nframes = (self.stopframe - self.startframe) // self.step
        self.dt = self._trajectory.dt * self.step
        self.V = 0
        self.P = np.zeros((self.Nframes, 3))

    def _single_frame(self):
        self.V += self._ts.volume
        self.atomgroup.unwrap(compound='molecules')
        self.P[self._frame_index, :] = np.dot(self.atomgroup.charges,
                                              self.atomgroup.positions)

    def _calculate_results(self):

        self.results["t"] = self._trajectory.dt * np.arange(
            self.startframe, self.stopframe, self.step)

        self.results["V"] = self.V
        self.results["V"] *= 1e-3 / (self._frame_index + 1)

        self.results["P"] = self.P
        # MDAnalysis gives units of Å, we use nm
        self.results["P"] /= 10

        # Find a suitable number of segments if it's not specified:
        if self.df is not None:
            self.segs = np.max([int(self.Nframes * self.dt * self.df), 2])

        self.seglen = int(self.Nframes / self.segs)

        # Prefactor for susceptibility:
        pref = scipy.constants.e * scipy.constants.e * 1e9 / \
            (3 * self.results["V"] * scipy.constants.k
             * self.temperature * scipy.constants.epsilon_0)

        if self._verbose:  # Susceptibility and errors:
            print('Calculating susceptibilty and errors...')

        # if t too short to simply truncate
        if len(self.results["t"]) < 2 * self.seglen:
            self.results["t"] = np.append(
                self.results["t"],
                self.results["t"] + self.results["t"][-1] + self.dt)

        # truncate t array (it's automatically longer than 2 * seglen)
        self.results["t"] = self.results["t"][:2 * self.seglen]
        # get freqs
        self.results["nu"] = FT(
            self.results["t"],
            np.append(self.results["P"][:self.seglen, 0],
                      np.zeros(self.seglen)))[0]
        # susceptibility
        self.results["susc"] = np.zeros(self.seglen, dtype=complex)
        # std deviation of susceptibility
        self.results["dsusc"] = np.zeros(self.seglen, dtype=complex)
        # susceptibility for current seg
        ss = np.zeros((2 * self.seglen), dtype=complex)

        # loop over segs
        for s in range(0, self.segs):
            if self._verbose:
                print('\rSegment {0} of {1}'.format(s + 1, self.segs), end='')
            ss = 0 + 0j

            # loop over x, y, z
            for self._i in range(0, len(self.results["P"][0, :])):
                FP = FT(
                    self.results["t"],
                    np.append(
                        self.results["P"][s * self.seglen:(s + 1) *
                                          self.seglen, self._i],
                        np.zeros(self.seglen)), False)
                ss += FP.real * FP.real + FP.imag * FP.imag

            ss *= self.results["nu"] * 1j

            # Get the real part by Kramers Kronig
            ss.real = iFT(
                self.results["t"], 1j * np.sign(self.results["nu"]) *
                FT(self.results["nu"], ss, False), False).imag

            if s == 0:
                self.results["susc"] += ss[self.seglen:]

            else:
                ds = ss[self.seglen:] - \
                    (self.results["susc"] / s)
                self.results["susc"] += ss[self.seglen:]
                dif = ss[self.seglen:] - \
                    (self.results["susc"] / (s + 1))
                ds.real *= dif.real
                ds.imag *= dif.imag
                # variance by Welford's Method
                self.results["dsusc"] += ds

        self.results["dsusc"].real = np.sqrt(self.results["dsusc"].real)
        self.results["dsusc"].imag = np.sqrt(self.results["dsusc"].imag)

        # 1/2 b/c it's the full FT, not only half-domain
        self.results["susc"] *= pref / (2 * self.seglen * self.segs * self.dt)
        self.results["dsusc"] *= pref / (2 * self.seglen * self.segs * self.dt)

        # Discard negative-frequency data; contains the same information as positive regime:
        # Now nu represents positive f instead of omega
        self.results["nu"] = self.results["nu"][self.seglen:] / (2 * np.pi)

        if self._verbose:
            print('Length of segments:    {0} frames, {1:.0f} ps'.format(
                self.seglen, self.seglen * self.dt))
            print('Frequency spacing:    ~ {0:.5f} THz'.format(
                self.segs / (self.Nframes * self.dt)))

        # Bin data if there are too many points:
        if not (self.nobin or self.seglen <= self.bins):
            bins = np.logspace(
                np.log(self.binafter) / np.log(10),
                np.log(len(self.results["susc"])) / np.log(10),
                self.bins - self.binafter + 1).astype(int)
            bins = np.unique(np.append(np.arange(self.binafter), bins))[:-1]

            self.results["nu_binned"] = Bin(self.results["nu"], bins)
            self.results["susc_binned"] = Bin(self.results["susc"], bins)
            self.results["dsusc_binned"] = Bin(self.results["dsusc"], bins)

            if self._verbose:
                print('Binning data above datapoint {0} in log-spaced bins'.
                      format(self.binafter))
                print('Binned data consists of {0} datapoints'.format(
                    len(self.results["susc"])))
        elif self._verbose:
            # data is binned
            print('Not binning data: there are {0} datapoints'.format(
                len(self.results["susc"])))

    def _save_results(self):
        np.save(self.output_prefix + 'tseries.npy', self.results["t"])

        with open(self.output_prefix + 'V.txt', "w") as Vfile:
            Vfile.write(str(self.results["V"]))

        np.save(self.output_prefix + 'P_tseries.npy', self.results["P"])

        suscfilename = "{}{}".format(self.output_prefix, 'susc')
        savetxt(
            suscfilename,
            np.transpose([
                self.results["nu"], self.results["susc"].real,
                self.results["dsusc"].real, self.results["susc"].imag,
                self.results["dsusc"].imag
            ]),
            delimiter='\t',
            header='freq\tsusc\'\tstd_dev_susc\'\t-susc\'\'\tstd_dev_susc\'\'')

        if self._verbose:
            print('Susceptibility data saved as ' + suscfilename)

        if not (self.nobin or self.seglen <= self.bins):

            suscfilename = "{}{}".format(self.output_prefix, 'susc_binned')
            savetxt(suscfilename,
                    np.transpose([
                        self.results["nu_binned"],
                        self.results["susc_binned"].real,
                        self.results["dsusc_binned"].real,
                        self.results["susc_binned"].imag,
                        self.results["dsusc_binned"].imag
                    ]),
                    delimiter='\t',
                    header="freq\tsusc\'\tstd_dev_susc\'\t-"
                    "susc\'\'\tstd_dev_susc\'\'")

            if self._verbose:
                print('Binned susceptibility data saved as ' + suscfilename)

    def _conclude(self):
        if self.noplots and self._verbose:
            print('User specified not to generate plots -- finished :)')

        else:
            if self._verbose:
                print('Generating plots...')

            import matplotlib.pyplot as plt

            plt.rc('text', usetex=True)
            plt.rc('font', family='serif')

            # Colors/alpha values/labels/params for plotting
            col1 = 'royalblue'
            col2 = 'crimson'
            curve = 0.9
            shade = 0.15
            lw = 1.0
            nuBuf = 1.4  # buffer factor for extra room in the x direction
            cp = r'$\chi^{{\prime}}$'
            cpp = r'$\chi^{{\prime \prime}}$'
            width = 3.5  # inches

            def my_plot(binned=False):
                element = binned * "_binned"

                fig, ax = plt.subplots(1, figsize=[width, width / np.sqrt(2)])
                ax.set_ylabel(r'$\chi$')
                ax.set_xlabel('$\\nu$ [THz]')
                ax.set_xlim(self.results["nu"][1] / nuBuf,
                            self.results["nu"][-1] * nuBuf)
                ax.set_xscale('log')
                ax.set_yscale(yscale)

                ax.fill_between(self.results["nu" + element][1:],
                                self.results["susc" + element].real[1:] -
                                self.results["dsusc" + element].real[1:],
                                self.results["susc" + element].real[1:] +
                                self.results["dsusc" + element].real[1:],
                                color=col2,
                                alpha=shade)
                ax.fill_between(self.results["nu" + element][1:],
                                self.results["susc" + element].imag[1:] -
                                self.results["dsusc" + element].imag[1:],
                                self.results["susc" + element].imag[1:] +
                                self.results["dsusc" + element].imag[1:],
                                color=col1,
                                alpha=shade)

                ax.plot(self.results["nu" + element][:2],
                        self.results["susc" + element].real[:2],
                        color=col2,
                        alpha=curve,
                        linestyle=':',
                        linewidth=lw)
                ax.plot(self.results["nu" + element][:2],
                        self.results["susc" + element].imag[:2],
                        color=col1,
                        alpha=curve,
                        linestyle=':',
                        linewidth=lw)
                ax.plot(self.results["nu" + element][1:],
                        self.results["susc" + element].real[1:],
                        color=col2,
                        alpha=curve,
                        label=cp,
                        linewidth=lw)
                ax.plot(self.results["nu" + element][1:],
                        self.results["susc" + element].imag[1:],
                        color=col1,
                        alpha=curve,
                        label=cpp,
                        linewidth=lw)

                if self._i == 0 and (self.ymin is not None):
                    plt.set_ylim(ymin=self.ymin)
                ax.legend(loc='best', frameon=False)
                fig.tight_layout(pad=0.1)
                fig.savefig(plotname, format=self.plotformat)

            if self.nobin or self.seglen <= self.bins:
                binned = False
            else:
                binned = True

            yscale = 'log'
            plotname = self.output_prefix + 'susc_log.' + self.plotformat
            my_plot(binned)  # log-log

            yscale = 'linear'
            plotname = self.output_prefix + 'susc_linlog.' + self.plotformat
            my_plot(binned)  # lin-log

            plt.close('all')

            if self._verbose:
                print('Susceptibility plots generated -- finished :)')<|MERGE_RESOLUTION|>--- conflicted
+++ resolved
@@ -45,12 +45,8 @@
 def check_charge_neutral(filter):
     """Decorator to raise an Error/Warning when AtomGroup in an AnalysisBase class
     is not charge neutral. The behaviour of the warning can be controlled
-<<<<<<< HEAD
-    with the filter attribute.
-=======
     with the filter attribute. If the AtomGroup's corresponding universe is non-neutral
     an ValueError is raised.
->>>>>>> db13cbf4
 
     :param filter (str): Filter type to control warning filter
                          Common values are: "error" or "default"
@@ -69,16 +65,11 @@
                     with warnings.catch_warnings():
                         warnings.simplefilter(filter)
                         warnings.warn("At least one AtomGroup has free charges. "
-<<<<<<< HEAD
-                                      "Analysis for non-neutral systems or systems with "
-                                      "free charges could lead to severe artifacts!")
-=======
                                       "Analysis for systems with free charges could lead "
                                       "to severe artifacts!")
 
                 if not np.allclose(group.universe.atoms.total_charge(), 0.0):
                     raise ValueError("Analysis for non-neutral systems is not supported.")
->>>>>>> db13cbf4
             return function(self)
         return wrapped
     return inner_function
